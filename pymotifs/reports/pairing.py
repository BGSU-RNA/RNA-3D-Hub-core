"""
This is a module to produce a report about the
"""

from sqlalchemy.orm import aliased

from pymotifs import core
from pymotifs import models as mod
from pymotifs.utils import row2dict


class Reporter(core.Reporter):
    headers = [
        'unit_1',
        'index_1',
        'unit_2',
        'index_2',
        'observed',
    ]

<<<<<<< HEAD
    def load_positions(self, pdb, chain):
        exp_seq = self.exp_seq(pdb, chain)
=======
    def positions(self, pdb, chain):
>>>>>>> 6fed7129
        with self.session() as session:
            esum = mod.ExpSeqUnitMapping
            esp = mod.ExpSeqPosition
            escm = mod.ExpSeqChainMapping
<<<<<<< HEAD
            ci = mod.ChainInfo
=======
>>>>>>> 6fed7129
            query = session.query(
                esum.unit_id,
                esp.index,
                esp.unit,
            ).join(esp, esp.exp_seq_position_id == esum.exp_seq_position_id).\
<<<<<<< HEAD
                join(escm, escm.exp_seq_seq_id == esum.exp_seq_id).\
                join(ci, ci.chain_id == escm.chain_id).\
                filter(ci.pdb_id == pdb).\
                filter(ci.chain_name == chain)

            if not query.count():
                raise core.InvalidState("Could not load positions for %s|1|%s" % (pdb_id, chain))
=======
                join(escm,
                     escm.exp_seq_chain_mapping_id == esum.exp_seq_chain_mapping_id).\
                join(mod.ChainInfo, mod.ChainInfo.chain_id == escm.chain_id).\
                filter(mod.ChainInfo.pdb_id == pdb).\
                filter(mod.ChainInfo.chain_name == chain)
>>>>>>> 6fed7129

            positions = []
            for result in query:
                entry = row2dict(result)
                entry['observed'] = int(result.unit_id is not None)
                positions.append(entry)
            return positions

<<<<<<< HEAD
    def interactions(self, pdb_id, chain, positions, remove_pseudoknots=False):
=======
    def interactions(self, pdb_id, chain, positions):
>>>>>>> 6fed7129
        mapping = {position['unit_id']: position for position in positions}
        with self.session() as session:
            uid1 = aliased(mod.UnitInfo)
            uid2 = aliased(mod.UnitInfo)
            query = session.query(mod.UnitPairsInteractions).\
                join(uid1,
                     uid1.unit_id == mod.UnitPairsInteractions.unit_id_1).\
                join(uid2,
                     uid2.unit_id == mod.UnitPairsInteractions.unit_id_2).\
                filter(mod.UnitPairsInteractions.f_lwbp == 'cWW').\
                filter(uid1.sym_op == uid2.sym_op)
            query = self.__limit_units__(query, uid1, pdb_id, chain)
            query = self.__limit_units__(query, uid2, pdb_id, chain)

<<<<<<< HEAD
            if remove_pseudoknots:
                query = query.filter(mod.UnitPairsInteractions.f_crossing < 4)

            if not query.count():
                raise core.InvalidState("Could not load interactions for %s|1|%s" % (pdb_id, chain))

=======
            print(query)
            print(pdb_id)
            print(chain)
            print(query.count())
>>>>>>> 6fed7129
            interactions = {}
            for result in query:
                unit = mapping[result.unit_id_1]['unit_id']
                interactions[unit] = mapping[result.unit_id_2]
            return interactions

    def __limit_units__(self, query, uid, pdb, chain):
        return query.\
                filter(uid.pdb_id == pdb).\
                filter(uid.chain == chain).\
                filter(uid.model == 1).\
                filter(uid.sym_op.in_(['1_555', 'P_1']))
                # filter(uid.alt_id.in_([None, 'A'])).\

<<<<<<< HEAD
    def data(self, chain_spec, remove_pseudoknots, **kwargs):
        pdb, chain = chain_spec
        positions = self.positions(pdb, chain)
        interactions = self.interactions(pdb, chain, positions,
                                         remove_pseudoknots=remove_pseudoknots)
        first_only = set(['observed', 'unit_id'])
=======
    def data(self, chain_specs, **kwargs):
        pdb, chain = chain_specs[0].split('.')
        positions = self.positions(pdb, chain)
        interactions = self.interactions(pdb, chain, positions)
        print(interactions)
>>>>>>> 6fed7129
        for position in positions:
            base = {
                'unit_1': position['unit'],
                'index_1': position['index'],
                'observed': position['observed'],
            }
            other = interactions.get(position['unit_id'], {})
            second = {k + '_2': v for k, v in other.items() if k not in first_only}
            base.update(second)
            yield base<|MERGE_RESOLUTION|>--- conflicted
+++ resolved
@@ -18,26 +18,18 @@
         'observed',
     ]
 
-<<<<<<< HEAD
-    def load_positions(self, pdb, chain):
+    def positions(self, pdb, chain):
         exp_seq = self.exp_seq(pdb, chain)
-=======
-    def positions(self, pdb, chain):
->>>>>>> 6fed7129
         with self.session() as session:
             esum = mod.ExpSeqUnitMapping
             esp = mod.ExpSeqPosition
             escm = mod.ExpSeqChainMapping
-<<<<<<< HEAD
             ci = mod.ChainInfo
-=======
->>>>>>> 6fed7129
             query = session.query(
                 esum.unit_id,
                 esp.index,
                 esp.unit,
             ).join(esp, esp.exp_seq_position_id == esum.exp_seq_position_id).\
-<<<<<<< HEAD
                 join(escm, escm.exp_seq_seq_id == esum.exp_seq_id).\
                 join(ci, ci.chain_id == escm.chain_id).\
                 filter(ci.pdb_id == pdb).\
@@ -45,13 +37,6 @@
 
             if not query.count():
                 raise core.InvalidState("Could not load positions for %s|1|%s" % (pdb_id, chain))
-=======
-                join(escm,
-                     escm.exp_seq_chain_mapping_id == esum.exp_seq_chain_mapping_id).\
-                join(mod.ChainInfo, mod.ChainInfo.chain_id == escm.chain_id).\
-                filter(mod.ChainInfo.pdb_id == pdb).\
-                filter(mod.ChainInfo.chain_name == chain)
->>>>>>> 6fed7129
 
             positions = []
             for result in query:
@@ -60,11 +45,7 @@
                 positions.append(entry)
             return positions
 
-<<<<<<< HEAD
     def interactions(self, pdb_id, chain, positions, remove_pseudoknots=False):
-=======
-    def interactions(self, pdb_id, chain, positions):
->>>>>>> 6fed7129
         mapping = {position['unit_id']: position for position in positions}
         with self.session() as session:
             uid1 = aliased(mod.UnitInfo)
@@ -79,19 +60,12 @@
             query = self.__limit_units__(query, uid1, pdb_id, chain)
             query = self.__limit_units__(query, uid2, pdb_id, chain)
 
-<<<<<<< HEAD
             if remove_pseudoknots:
                 query = query.filter(mod.UnitPairsInteractions.f_crossing < 4)
 
             if not query.count():
                 raise core.InvalidState("Could not load interactions for %s|1|%s" % (pdb_id, chain))
 
-=======
-            print(query)
-            print(pdb_id)
-            print(chain)
-            print(query.count())
->>>>>>> 6fed7129
             interactions = {}
             for result in query:
                 unit = mapping[result.unit_id_1]['unit_id']
@@ -106,20 +80,12 @@
                 filter(uid.sym_op.in_(['1_555', 'P_1']))
                 # filter(uid.alt_id.in_([None, 'A'])).\
 
-<<<<<<< HEAD
     def data(self, chain_spec, remove_pseudoknots, **kwargs):
         pdb, chain = chain_spec
         positions = self.positions(pdb, chain)
         interactions = self.interactions(pdb, chain, positions,
                                          remove_pseudoknots=remove_pseudoknots)
         first_only = set(['observed', 'unit_id'])
-=======
-    def data(self, chain_specs, **kwargs):
-        pdb, chain = chain_specs[0].split('.')
-        positions = self.positions(pdb, chain)
-        interactions = self.interactions(pdb, chain, positions)
-        print(interactions)
->>>>>>> 6fed7129
         for position in positions:
             base = {
                 'unit_1': position['unit'],

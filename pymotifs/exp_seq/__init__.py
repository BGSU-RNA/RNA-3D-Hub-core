--- conflicted
+++ resolved
@@ -7,9 +7,5 @@
 
 
 class Loader(core.MultiStageLoader):
-<<<<<<< HEAD
-    dependencies = set([InfoLoader, PositionsLoader, ChainMappingLoader,
-                        MappingLoader])
-=======
-    stages = [InfoLoader, ChainMappingLoader, PositionsLoader, MappingLoader]
->>>>>>> e542ace9
+    dependencies = set([InfoLoader, ChainMappingLoader, PositionsLoader,
+                        MappingLoader])
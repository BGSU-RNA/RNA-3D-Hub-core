"""This modules contains the classes for building stages of the pipeline. These
are the basic building blocks that all stages are built from and thus contain
the basic logic for all stages.
"""

import os
import abc
import sys
import pickle
import datetime
from contextlib import contextmanager

from fr3d.data import Structure
from fr3d.cif.reader import Cif
from fr3d.cif.reader import ComplexOperatorException

from pymotifs.core import base
from pymotifs.core.exceptions import Skip
from pymotifs.core.exceptions import StageFailed
from pymotifs.core.exceptions import InvalidState
from pymotifs import utils as ut
from pymotifs import models as mod
from pymotifs.core import savers

# Files that should be skipped.  Add others as necessary, and note reason
# for exclusion when known.
#
# This is a very large virus file that should be skipped.
# (JJC, 2017-02-09:  no idea what this old comment refers to.  Neither 4V3P
#   nor 4V4G.)
#
<<<<<<< HEAD
SKIP = set([
           '4V3P'
         , '4V4G'
         , '104D' # failing export.cifatom (no pdbx_struct_oper_list block) - 2019-03-16
         , '169D' # failing export.cifatom (no pdbx_struct_oper_list block) - 2019-03-16
         , '170D' # failing export.cifatom (no pdbx_struct_oper_list block) - 2019-03-16
         , '1CK5' # failing export.cifatom (no pdbx_struct_oper_list block) - 2019-03-16
         , '1CK8' # failing export.cifatom (no pdbx_struct_oper_list block) - 2019-03-16
         , '1CN8' # failing export.cifatom (no pdbx_struct_oper_list block) - 2019-03-16
         , '1CN9' # failing export.cifatom (no pdbx_struct_oper_list block) - 2019-03-16
         , '1DHH' # failing export.cifatom (no pdbx_struct_oper_list block) - 2019-03-16
         , '1DRN' # failing export.cifatom (no pdbx_struct_oper_list block) - 2019-03-16
         , '1DZS' # failing export.cifatom (no pdbx_struct_oper_list block) - 2019-03-16
         , '1E6T' # failing export.cifatom (no pdbx_struct_oper_list block) - 2019-03-16
         , '1E7X' # failing export.cifatom (no pdbx_struct_oper_list block) - 2019-03-16
         , '1EOR' # failing export.cifatom (no pdbx_struct_oper_list block) - 2019-03-16
         , '1FC8' # failing export.cifatom (no pdbx_struct_oper_list block) - 2019-03-16
         , '1FJF' # failing export.cifatom (no pdbx_struct_oper_list block) - 2019-03-16
         , '1GKV' # failing export.cifatom (no pdbx_struct_oper_list block) - 2019-03-16
         , '1GKW' # failing export.cifatom (no pdbx_struct_oper_list block) - 2019-03-16
         , '1GTC' # failing export.cifatom (no pdbx_struct_oper_list block) - 2019-03-16
         , '1H8J' # failing export.cifatom (no pdbx_struct_oper_list block) - 2019-03-16
         , '1HDW' # failing export.cifatom (no pdbx_struct_oper_list block) - 2019-03-16
         , '1HE0' # failing export.cifatom (no pdbx_struct_oper_list block) - 2019-03-16
         , '1HE6' # failing export.cifatom (no pdbx_struct_oper_list block) - 2019-03-16
         , '1HO6' # failing export.cifatom (no pdbx_struct_oper_list block) - 2019-03-16
         , '1HOQ' # failing export.cifatom (no pdbx_struct_oper_list block) - 2019-03-16
         , '1JJM' # failing export.cifatom (no pdbx_struct_oper_list block) - 2019-03-16
         , '1JJN' # failing export.cifatom (no pdbx_struct_oper_list block) - 2019-03-16
         , '1NLE' # failing export.cifatom (no pdbx_struct_oper_list block) - 2019-03-16
         , '1NYZ' # failing export.cifatom (no pdbx_struct_oper_list block) - 2019-03-16
         , '1OKA' # failing export.cifatom (no pdbx_struct_oper_list block) - 2019-03-16
         , '1T42' # failing export.cifatom (no pdbx_struct_oper_list block) - 2019-03-16
         , '1VS9' # failing export.cifatom (no pdbx_struct_oper_list block) - 2019-03-16
         , '1ZFR' # failing export.cifatom (no pdbx_struct_oper_list block) - 2019-03-16
         , '2I1C' # failing export.cifatom (no pdbx_struct_oper_list block) - 2019-03-16
         , '2NVS' # failing export.cifatom (no pdbx_struct_oper_list block) - 2019-03-16
         , '2NYO' # failing export.cifatom (no pdbx_struct_oper_list block) - 2019-03-16
         , '1GIY' # failing units.distances - 2019-03-18
         , '1P6G' # failing units.distances - 2019-03-18
         , '1P85' # failing units.distances - 2019-03-18
         , '1P86' # failing units.distances - 2019-03-18
         , '1P87' # failing units.distances - 2019-03-18
         , '2AGN' # failing units.distances - 2019-03-18
         , '2OB7' # failing units.distances - 2019-03-18
         , '2R1G' # failing units.distances - 2019-03-18
         , '2RDO' # failing units.distances - 2019-03-18
         , '2VAZ' # failing units.distances - 2019-03-18
         , '3CW1' # failing units.distances - 2019-03-18
         , '3DG0' # failing units.distances - 2019-03-18
         , '3DG2' # failing units.distances - 2019-03-18
         , '3DG4' # failing units.distances - 2019-03-18
         , '3DG5' # failing units.distances - 2019-03-18
         , '3EP2' # failing units.distances - 2019-03-18
         , '3EQ3' # failing units.distances - 2019-03-18
         , '3EQ4' # failing units.distances - 2019-03-18
         , '3IY8' # failing units.distances - 2019-03-18
         , '3IY9' # failing units.distances - 2019-03-18
         , '3J2K' # failing units.distances - 2019-03-18
         , '3J64' # failing units.distances - 2019-03-18
         , '3JCR' # failing units.distances - 2019-03-18
         , '4ADX' # failing units.distances - 2019-03-18
         , '4V47' # failing units.distances - 2019-03-18
         , '4V48' # failing units.distances - 2019-03-18
         , '4V7F' # failing units.distances - 2019-03-18
         , '5ZZM' # failing units.distances - 2019-03-18
         , '6EM3' # failing units.distances - 2019-03-18
         , '6EM4' # failing units.distances - 2019-03-18
         , '6EM5' # failing units.distances - 2019-03-18
         , '1R9F' # failing chain_chain.similarity - 2019-04-18
         , '6BJG' # failing chain_chain.similarity - 2019-04-18
         , '6BJH' # failing chain_chain.similarity - 2019-04-18
         , '6BJV' # failing chain_chain.similarity - 2019-04-18
]) 
=======
# Shorthand notations:
# IPL0 = fails interactions.pairwise; error "Line 0 did not include both units"
#
SKIP = set([
      '4V3P'
    , '4V4G'
    , '1QZA' # failing units.distances as of 2017-03-18 (JJC) # still failing 2018-01-23 (JJC)
    , '1QZB' # failing units.distances as of 2017-03-18 (JJC) # still failing 2018-01-23 (JJC)
    , '1T1O' # failing units.distances as of 2017-03-18 (JJC) # still failing 2018-01-23 (JJC)
    , '2AGN' # failing units.distances as of 2017-03-18 (JJC) # still failing 2018-01-23 (JJC)
    , '3DG0' # failing units.distances as of 2017-03-18 (JJC) # still failing 2018-01-23 (JJC)
    , '3DG2' # failing units.distances as of 2017-03-18 (JJC) # still failing 2018-01-23 (JJC)
    , '3DG4' # failing units.distances as of 2017-03-18 (JJC) # still failing 2018-01-23 (JJC)
    , '3DG5' # failing units.distances as of 2017-03-18 (JJC) # still failing 2018-01-23 (JJC)
    , '3J64' # failing units.distances as of 2017-11-27 (JJC) # still failing 2018-01-23 (JJC)
    , '4ZPY' # failing units.info as of 2017-05-26 (JJC)
    , '5O58' # IPLO 2017-10-25 trial dry run (JJC)
    , '5W3V' # IPLO 2017-10-25 trial dry run (JJC)
    , '6AWB' # IPLO 2017-10-25 trial dry run (JJC)
    , '6AWC' # IPLO 2017-10-25 trial dry run (JJC)
    , '6B0B' # IPLO 2017-10-25 trial dry run (JJC)
    , '1CK5' # missing pdbx_struct_oper_list block 2017-11-07 (JJC)
    , '1CK8' # missing pdbx_struct_oper_list block 2017-11-07 (JJC)
    , '1CN8' # missing pdbx_struct_oper_list block 2017-11-07 (JJC)
    , '1CN9' # missing pdbx_struct_oper_list block 2017-11-07 (JJC)
    , '1DZS' # missing pdbx_struct_oper_list block 2017-11-07 (JJC)
    , '1E6T' # missing pdbx_struct_oper_list block 2017-11-07 (JJC)
    , '1E7X' # missing pdbx_struct_oper_list block 2017-11-07 (JJC)
    , '1EOR' # missing pdbx_struct_oper_list block 2017-11-07 (JJC)
    , '1FJF' # missing pdbx_struct_oper_list block 2017-11-07 (JJC)
    , '1GKV' # missing pdbx_struct_oper_list block 2017-11-07 (JJC)
    , '1GKW' # missing pdbx_struct_oper_list block 2017-11-07 (JJC)
    , '1H8J' # missing pdbx_struct_oper_list block 2017-11-07 (JJC)
    , '1HDW' # missing pdbx_struct_oper_list block 2017-11-07 (JJC)
    , '1HE0' # missing pdbx_struct_oper_list block 2017-11-07 (JJC)
    , '1HE6' # missing pdbx_struct_oper_list block 2017-11-07 (JJC)
    , '1JJM' # missing pdbx_struct_oper_list block 2017-11-07 (JJC)
    , '1JJN' # missing pdbx_struct_oper_list block 2017-11-07 (JJC)
    , '1NLE' # missing pdbx_struct_oper_list block 2017-11-07 (JJC)
    , '1NYZ' # missing pdbx_struct_oper_list block 2017-11-07 (JJC)
    , '1T42' # missing pdbx_struct_oper_list block 2017-11-07 (JJC)
    , '1VS9' # missing pdbx_struct_oper_list block 2017-11-07 (JJC)
    , '1ZFR' # missing pdbx_struct_oper_list block 2017-11-07 (JJC)
    , '2I1C' # missing pdbx_struct_oper_list block 2017-11-07 (JJC)
    , '2NVS' # missing pdbx_struct_oper_list block 2017-11-07 (JJC)
    , '2NYO' # missing pdbx_struct_oper_list block 2017-11-07 (JJC)
    , '4XK0' # failing quality.units (missing clashes in validation) as of 2018-01-09 (JJC)
    , '5FCI' # failing quality.units (missing clashes in validation) as of 2018-01-09 (JJC)
    , '5JEA' # failing quality.units (missing clashes in validation) as of 2018-01-09 (JJC)
    , '1UTV' # failing loops.extractor as of 2018-01-10 (JJC) # still failing 2019-01-15 (JJC)
    , '5O61' # failing loops.extractor as of 2018-01-10 (JJC) # still failing 2019-01-15 (JJC)
    , '3U5F' # failing loops.positions as of 2018-01-10 (JJC) # still failing 2019-01-16 (JJC)
    , '4WUS' # failing loops.positions as of 2018-01-10 (JJC) # still failing 2019-01-16 (JJC)
    , '4WWE' # failing loops.positions as of 2018-01-10 (JJC) # still failing 2019-01-16 (JJC)
    , '4WWT' # failing loops.positions as of 2018-01-10 (JJC) # still failing 2019-01-16 (JJC)
    , '4Z3Q' # failing loops.positions as of 2018-01-10 (JJC) # still failing 2019-01-16 (JJC)
    , '4Z3R' # failing loops.positions as of 2018-01-10 (JJC) # still failing 2019-01-16 (JJC)
#    , '2H0S' # failing loops.quality as of 2018-01-11 (JJC) # works 3/7/2020 CLZ
    , '2H0Z' # failing loops.quality as of 2018-01-11 (JJC) # no exp seq pos for chain B (CLZ)
    , '3BO4' # failing loops.quality as of 2018-01-11 (JJC) # no exp seq pos for chain D (CLZ)
    , '3CQS' # failing loops.quality as of 2018-01-11 (JJC) # no exp seq pos for chain B (CLZ)
    , '3CR1' # failing loops.quality as of 2018-01-11 (JJC) # no exp seq pos for chain B (CLZ)
    , '3I2Q' # failing loops.quality as of 2018-01-11 (JJC) # no exp seq pos for chain A (CLZ)
    , '3I2R' # failing loops.quality as of 2018-01-11 (JJC) # no exp seq pos for chain A (CLZ)
    , '3I2S' # failing loops.quality as of 2018-01-11 (JJC) # no exp seq pos for chain A (CLZ)
    , '3I2U' # failing loops.quality as of 2018-01-11 (JJC) # no exp seq pos for chain A (CLZ)
    , '3IIN' # failing loops.quality as of 2018-01-11 (JJC) # no exp seq pos for chain C (CLZ)
    , '3OLA' # failing loops.quality as of 2018-01-11 (JJC) # no exp seq pos for chain B (CLZ)
    , '3ZD4' # failing loops.quality as of 2018-01-11 (JJC) # no exp seq pos for chain B (CLZ)
    , '3ZD5' # failing loops.quality as of 2018-01-11 (JJC) # no exp seq pos for chain B (CLZ)
    , '3ZP8' # failing loops.quality as of 2018-01-11 (JJC) # no exp seq pos for chain B (CLZ)
    , '3ZVO' # failing loops.quality as of 2018-01-11 (JJC) # no exp seq pos for chain V (CLZ)
    , '4K4Y' # failing loops.quality as of 2018-01-11 (JJC) # no exp seq pos for chain B (CLZ)
    , '5IT7' # failing loops.quality as of 2018-01-11 (JJC) # no exp seq pos for chain 2 (CLZ)
    , '5J4D' # failing loops.quality as of 2018-01-11 (JJC) # no exp seq pos for chain A (CLZ)
    , '1VQL' # failing quality.units as of 2018-02-09 (JJC)
    , '1VQM' # failing quality.units as of 2018-02-09 (JJC)
    , '1YJW' # failing quality.units as of 2018-02-09 (JJC)
    , '2UU9' # failing quality.units as of 2018-02-09 (JJC)
    , '2UUA' # failing quality.units as of 2018-02-09 (JJC)
    , '2UUB' # failing quality.units as of 2018-02-09 (JJC)
    , '2UUC' # failing quality.units as of 2018-02-09 (JJC)
    , '2VQE' # failing quality.units as of 2018-02-09 (JJC)
    , '2VQF' # failing quality.units as of 2018-02-09 (JJC)
    , '2X2Q' # failing quality.units as of 2018-02-09 (JJC)
    , '2XO0' # failing quality.units as of 2018-02-09 (JJC)
    , '2XZO' # failing quality.units as of 2018-02-09 (JJC)
    , '4Q9Q' # failing quality.units as of 2018-02-09 (JJC)
    , '4Q9R' # failing quality.units as of 2018-02-09 (JJC)
    , '4WZD' # failing quality.units as of 2018-02-09 (JJC)
    , '4YHH' # failing quality.units as of 2018-02-09 (JJC)
    , '5DDQ' # failing quality.units as of 2018-02-09 (JJC)
    , '5FCJ' # failing quality.units as of 2018-02-09 (JJC)
    , '5I8Q' # failing quality.units as of 2018-02-09 (JJC)
    , '5IP2' # failing quality.units as of 2018-02-09 (JJC)
    , '5VP2' # failing quality.units as of 2018-02-09 (JJC)
    , '6EM3' # failing units.distances (No data saved) as of 2018-02-28 (JJC)
    , '6EM4' # failing units.distances (No data saved) as of 2018-02-28 (JJC)
    , '6EM5' # failing units.distances (No data saved) as of 2018-02-28 (JJC)
    , '6C6K' # failing species.mapping as of 2018-05-25 (JJC)
    , '5ZZM' # failing units.distances (No data saved) as of 2018-07-02 (JJC)
    , '6SAE' # failing export.cifatom as of 2019-12-04 (CLZ)
        #, '5Z56' # failing ife.info as of 2018-10-03 (JJC)
        #, '5Z57' # failing ife.info as of 2018-10-03 (JJC)
        #, '5Z58' # failing ife.info as of 2018-10-03 (JJC)
        #, '6DZK' # failing ife.info as of 2018-10-03 (JJC)
])

>>>>>>> 7266ba15

class Stage(base.Base):
    """This is a base class for both loaders and exporters to inherit from. It
    contains the functionality common to all things that are part of our
    pipeline.

    Attributes
    ----------
    skip : set
        A set of all structures to skip.
    update_gap : datetime.timedelta None
        Maximum length of time between updates. False for forever.
    dependencies : set, set()
        What stages this stage depends upon.
    mark : bool, True
        Flag if we should mark stuff as processed.
    skip_complex : bool, True
        If we should skip complex operators
    skip : list, []
        Collection of ids to always skip
    saver : None
        Class to use for saving
    use_marks : bool, False
        Flag to use mark data when skipping.
    """

    update_gap = None
    dependencies = set()
    mark = True
    skip_complex = True
    skip = []
    saver = None
    use_marks = False

    def __init__(self, *args, **kwargs):
        """Build a new Stage.

        Parameters
        ----------
        *args : object
            Arguments to base to `pymotifs.core.base.Base`.
        skip_pdbs : list, optional
            A list of pdb ids to skip.
        **kwargs : dict
            Arguments to base to `pymotifs.core.base.Base`.
        """
        super(Stage, self).__init__(*args, **kwargs)
        self._cif = ut.CifFileFinder(self.config)
        self.skip = set(SKIP)
        self.skip.update(self.__class__.skip)
        self.skip.update(kwargs.get('skip_pdbs', []))

    @abc.abstractmethod
    def is_missing(self, entry, **kwargs):
        """Determine if we do not have any data. If we have no data then we
        will recompute. This method must be implemented by inhering classes
        and is how we determine if we have data or not.

        Parameters
        ----------
        entry : object
            The data to check
        **kwargs : dict
            Generic keyword arguments

        Returns
        -------
        missing : bool
            True if the data is missing.
        """
        pass

    @abc.abstractmethod
    def process(self, entry, **kwargs):
        """Process this entry. In the case of loaders this will parse the data
        and put it into the database, exporters may go to the database and then
        generate the file. Inheriting classes must implement this.

        Parameters
        ----------
        entry : object
            The entry to process.
        **kwargs : dict
            Generic keyword arguments.
        """
        pass

    def remove(self, entry, **kwargs):
        """A method to cleanup if writing data failed. This should be
        implemented by inheriting classes, because this version does nothing.
        Generally it is a good idea if the method uses `dry_run` option and
        then does nothing given True. In general this method should **never**
        raise anything as we use it when exceptions have been raised in other
        parts.

        Parameters
        ----------
        entry : object
            The data to clean up the result of.
        **kwargs : dict
            Generic keyword arguments.
        """
        pass

    def cif(self, pdb):
        """A method to load the cif file for a given pdb id. If given a CIF
        file this will return the given CIF file.

        Parameters
        ----------
        pdb : str or fr3d.cif.reader.CIF
            PDB id to parse or the file to return.

        Returns
        -------
        cif : fr3d.cif.reader.Cif
            The parsed mmCIF file.
        """

        if isinstance(pdb, Cif):
            return pdb

        try:
            with open(self._cif(pdb), 'rb') as raw:
                return Cif(raw)
        except ComplexOperatorException as err:
            if self.skip_complex:
                self.logger.warning("Got a complex operator for %s, skipping",
                                    pdb)
                raise Skip("Complex operator must be skipped")
            raise err

    def structure(self, pdb):
        """A method to load the cif file and get a `fr3d.data.structure.Structure`
        for. This will find the CIF file, if it exists and then parse it to get
        the Structure data. If given a `fr3d.data.structure.Structure`, then
        this will simply return it. If given a `fr3d.reader.cif.Cif` data
        structure then this will return the structure that is part of that
        file.

        Parameters
        ----------
        pdb : str
            The PDB id to get a structure for.

        Returns
        -------
        structure : fr3d.data.Structure
            The structure for the given PDB id.
        """
        if isinstance(pdb, Structure):
            return pdb

        return self.cif(pdb).structure()

    def cache_filename(self, name):
        """Determine the path to cache file for the given name. This will
        compute the full path to the configured cache directory and create the
        directory if needed. If the pipeline does not have permission to do so
        it will raise an error.

        Parameters
        ----------
        name : str
            The name of the cache file.

        Returns
        -------
        path : str
            The path to the cache file.
        """

        cache_dir = self.config['locations']['cache']
        if not os.path.isdir(cache_dir):
            os.mkdir(cache_dir)

        return os.path.join(cache_dir, name + '.pickle')

    def cache(self, name, data):
        """Cache some data under a name. This will write the given data to a
        file in the configured 'cache' directory using the given name.

        Parameters
        ----------
        name : str
            The name to use.

        data : object
            The data to cache.
        """

        filename = self.cache_filename(name)
        with open(filename, 'wb') as raw:
            pickle.dump(data, raw)

    def evict(self, name):
        """Clear cached data for the given name. This will remove cached data
        if it exists, otherwise it will log a warning.

        Parameters
        ----------
        name : str
            The name of the cache to remove
        """

        filename = self.cache_filename(name)
        if not os.path.exists(filename):
            self.logger.warning("Attempt to remove nonexisting cache %s", name)
            return None
        os.remove(filename)

    def cached(self, name, remove=False):
        """Load some cached data. This will load the cache file if it exists.
        If not it will return `None`.

        Parameters
        ----------
        name : str
            The cache file name.
        remove : bool, optional
            If we should delete the file after loading it.

        Returns
        -------
        data : object
            The cached object.
        """

        filename = self.cache_filename(name)
        data = None
        if os.path.exists(filename):
            with open(filename, 'rb') as raw:
                data = pickle.load(raw)

        if remove:
            self.evict(name)

        return data

    def must_recompute(self, entry, recalculate=False, **kwargs):
        """Detect if we have been told to recompute this stage for this pdb.
        This can be done by either passing in a bool which will always be
        interpreted as meaning to recalculate. If recalculate is a `set`,
        `tuple`, or `list` that contains the name of this stage then this will
        also recalculate. This may also be done by setting the configuration
        value of 'recalculate' for the name of stage to True.

        If self.use_marks is True then this will not recompute if there is a
        mark, even if there is no data. This case will be logged to examine.
        Note if you use this, you must be sure it is the correct thing to do.
        It can have unclear effects.

        Parameters
        ----------
        entry : object
            The entry to check

        recalculate : bool or set or list or tuple, optional
            A flag to indicate if we must recompute.

        **kwargs : dict
            Other keyword arguments, ignored.

        Returns
        -------
        must : bool
            True if we must recompute.
        """
        if recalculate is True:
            return True
        if isinstance(recalculate, (set, list, tuple)):
            try:
                if self.name in recalculate:
                    return True
            except:
                pass
        return bool(self.config[self.name].get('recompute'))

    def been_long_enough(self, pdb, ignore_time=False, **kwargs):
        """Determine if it has been long enough to recompute the data for the
        given pdb. This uses the udpate_gap property which tells how long to
        wait between updates. If that is False then we never update based upon
        time.
        """
        if not self.update_gap or ignore_time:
            return False

        with self.session() as session:
            current = session.query(mod.PdbAnalysisStatus).\
                filter_by(pdb_id=pdb, stage=self.name).\
                first()
            if not current:
                return True
            current = current.time
        # If this has been marked as done in the far future do it anyway. That
        # is a silly thing to do
        diff = abs(datetime.datetime.now() - current)
        return diff > self.update_gap

    def was_marked(self, pdb, **kwargs):
        """This will check if we have already done and marked. This is useful
        for skipping over stages which may or may not produce data. We do not
        want to waste time constantly retrying these stages so instead we check
        if there is a mark for the run and if so we can skip it.

        :param str pdb: The pdb to use.
        :returns: True if this was done and marked in the past.
        """

        with self.session() as session:
            query = session.query(mod.PdbAnalysisStatus).\
                filter_by(pdb_id=pdb, stage=self.name).\
                limit(1)
            return bool(query.count())

    def should_process(self, entry, **kwargs):
        """Determine if we should process this entry. This is true if we are
        told to recompute, if we do not have data for this pdb or it has been
        long enough since the last update. In the case of a stage, which may
        not produce data we will skip running it if we have a mark for the
        stage.

        Parameters
        ----------
        entry : obj
            The entry to check.
        **kwargs : dict
            Some keyword arguments for determining if we should process

        Returns
        -------
        should : bool
            `True` if we should process this entry, `False` otherwise.
        """
        try:
            if entry in self.skip:
                raise Skip("Forced skip of %s", entry)
        except Skip as err:
            raise err
        except Exception:
            pass

        if self.must_recompute(entry, **kwargs):
            self.logger.info("Performing a forced recompute")
            return True

        if self.been_long_enough(entry, **kwargs):
            self.logger.info("Time gap for %s too large, recomputing", entry)
            return True

        is_missing = self.is_missing(entry, **kwargs)
        if is_missing and self.use_marks and self.allow_no_data:
            if self.was_marked(entry, **kwargs):
                self.logger.info("Marked as completed, despite no data")
                return False

        if is_missing:
            self.logger.info("Missing data from %s. Will compute", entry)
            return True

        self.logger.info("No need to compute %s", entry)
        return False

    def to_process(self, pdbs, **kwargs):
        """Compute the things to process. For things that work with PDBs the
        default one will work well. For things that work with groups this could
        simply ignore the given pdbs and return the names of the groups to work
        with.

        :pdbs: Input pdbs
        :kwargs: Generic keyword arguments.
        :returns: The stuff to process.
        """
        return [str(p).upper() for p in pdbs if p.upper() not in self.skip]

    def mark_processed(self, pdb, dry_run=False, **kwargs):
        """Mark that we have finished computing the results for the given pdb.

        :pdb: The pdb to mark done.
        """

        if dry_run:
            self.logger.debug("Marking %s as done", pdb)
        else:
            with self.session() as session:
                status = mod.PdbAnalysisStatus(pdb_id=pdb, stage=self.name,
                                               time=datetime.datetime.now())
                session.merge(status)
        self.logger.info('Updated %s status for pdb %s', self.name, pdb)

    def __call__(self, given, **kwargs):
        """Process all given inputs. This will first transform all inputs with
        the `to_process` method. If there are no entries then a critical
        exception is raised. We then use `should_process` to determine if we
        should process each entry. If this returns
        true then we call `process`. Once done we call `mark_processed`.

        :given: A list of pdbs to process.
        :kwargs: Keyword arguments passed on to various methods.
        :returns: Nothing
        """

        entries = None
        try:
            entries = self.to_process(given, **kwargs)
        except Skip as err:
            self.logger.warn("Skipping this stage. Reason %s", str(err))
            return []

        if not entries:
            self.logger.critical("Nothing to process")
            raise InvalidState("Nothing to process")

        failed = []
        processed = []
        for index, entry in enumerate(entries):
            self.logger.info("Processing %s: %s/%s", entry, index + 1,
                             len(entries))

            try:
                if not self.should_process(entry, **kwargs):
                    self.logger.debug("No need to process %s", entry)
                    continue
                self.process(entry, **kwargs)

            except Skip as err:
                self.logger.warn("Skipping entry %s. Reason %s",
                                 str(entry), str(err))
                continue

            except Exception as err:
                self.logger.error("Error raised in processing of %s", entry)
                self.logger.exception(err)

                try:
                    self.remove(entry, **kwargs)
                except Exception as err:
                    raise InvalidState("Could not cleanup failed data %s",
                                       entry)
                else:
                    failed.append(entry)
                    continue

            if self.mark:
                self.mark_processed(entry, **kwargs)
            processed.append(entry)

        if failed:
            ids = ' '.join(str(f) for f in failed)
            raise StageFailed("Stage %s failed on these inputs %s" %
                              (self.name, ids))

        return processed


class Loader(Stage):
    """An abstract baseclass for all things that load data into our database.
    This provides a constituent interface for all loaders to use. This extends
    Stage by making the process method
    """

    __metaclass__ = abc.ABCMeta

    insert_max = 1000
    """ Max number of things to insert at once. """

    allow_no_data = False
    """ A flag to indicate it is ok to produce no data. """

    merge_data = False
    """ A flag to indicate if we should use sessions .merge instead of .add """

    table = None
    """Sqlalchmey model to save to"""

    saver = savers.DatabaseSaver
    """Use a `pymotifs.core.savers.DatabaseSaver` """

    @abc.abstractmethod
    def data(self, pdb, **kwargs):
        """Compute the data for the given cif file.
        """
        pass

    @abc.abstractmethod
    def has_data(self, pdb, **kwargs):
        """Check if we have already stored data for this pdb file in the
        database. This is used to determine if we should attempt to compute new
        data.
        """
        pass

    @abc.abstractmethod
    def remove(self, pdb, **kwargs):
        """Remove any old data for this pdb. This is used both when we have
        failed to store all data as well as when we are overwriting existing
        data. This should never raise anything unless something is drastically
        wrong.
        """
        pass

    def is_missing(self, entry, **kwargs):
        """Determine if the data is missing by using the has_data method.

        :entry: The entry to check for.
        :kwargs: Keyword arguments
        :returns: A boolean if the requested data is missing or not.
        """
        return not self.has_data(entry, **kwargs)

    def store(self, pdb, data, **kwargs):
        """Store the given data. The data is written in chunks of
        self.insert_max at a time. The data can be a list or a nested set of
        iterables. If dry_run is true then this will not actually store
        anything, but instead will log the attempt. If this loader has
        'merge_data' set to True then this will merge instead of adding data.

        :data: The data to store. May be a list, an iterable nested one level
        deep or a single object to store.
        :dry_run: A flag to indicate if this should perform a dry run.
        :kwargs: Keyword arguments.
        """
        saver = self.saver(self.config, self.session, stage=self)
        saver(pdb, data, **kwargs)

    def process(self, entry, **kwargs):
        """Get the data for a particular entry. This will get the data and then
        store it. It will remove data as needed and makes sure that data is
        produced if required.

        :entry: The entry to process.
        :kwargs: Generic keyword arguments to be passed along to other methods.
        """

        if self.must_recompute(entry, **kwargs):
            if kwargs.get('dry_run'):
                self.logger.debug("Skipping removal in dry run")
            else:
                self.logger.debug("Removing old data for %s", entry)
                self.remove(entry)

        data = self.data(entry, **kwargs)

        if not data:
            if not self.allow_no_data:
                raise InvalidState("Stage %s produced no data processing %s" %
                                   (self.name, entry))
            else:
                self.logger.warning("No data produced for %s", str(entry))
                return

        self.store(entry, data, **kwargs)


class SimpleLoader(Loader):
    """A SimpleLoader is a subclass of Loader that has a default implementation
    of has_data and remove. These depend on the abstract method query which
    generates the query to use for these things. Basically this is what to use
    if we are simply adding things to a table in the database.
    """

    __metaclass__ = abc.ABCMeta

    def has_data(self, args, **kwargs):
        """Check if we already have data.
        """
        with self.session() as session:
            return bool(self.query(session, args).limit(1).count())

    def remove(self, args, **kwargs):
        """This will delete all entries for the given arguments. If the keyword
        argument dry_run is given then this will not actually delete anything.
        This will also check if there is nothing to delete and do nothing in
        that case. This also deals with the fact that SQLalchemly does not
        support joins in delete for mysql by finding all data, and then
        deleting each entry. This is very slow but does allow us to use joins
        in the query method.

        :param args: The argument to remove, generally a PDB id.
        """

        self.logger.info("Removing data for %s", str(args))
        if kwargs.get('dry_run'):
            return True

        with self.session() as session:
            query = self.query(session, args)
            if not query.count():
                self.logger.info("Nothing to delete for %s", str(args))
                return True

            for row in query:
                session.delete(row)

    @abc.abstractmethod
    def query(self, session, entry):
        """
        A method to generate the query that can be used to access data for this
        loader. The resutling query is used in remove and has_data.

        Parameters
        ----------
        session : pymotifs.core.db.Session
            The session object to use.
        entry : obj
            An object from `to_process` to create a query for.

        Returns
        -------
        query : Query
            The query to lookup all entries in the database for the given
            entry.
        """
        pass


class MassLoader(Loader):
    """A MassLoader is a Loader that works on collections of PDB files. For
    example, when getting all PDB info we do that for all PDB files at once in
    a single request. Here we do many of the normal things that a stage does
    but we simply do it on all pdbs at once.
    """

    __metaclass__ = abc.ABCMeta

    def been_long_enough(self, pdbs, **kwargs):
        """Determine if it has been long enough to recompute the data for the
        given pdbs. This requires that it has been long enough for at least 1
        structure.
        """
        parent = super(MassLoader, self).been_long_enough
        return any(parent(pdb, **kwargs) for pdb in pdbs)

    def to_process(self, pdbs, **kwargs):
        return [tuple(super(MassLoader, self).to_process(pdbs))]

    def should_process(self, pdbs, **kwargs):
        """We check if we have data for all pdbs. If we are missing 1 then we
        will recompute.
        """
        parent = super(MassLoader, self).should_process
        return any(parent(pdb, **kwargs) for pdb in pdbs)

    def mark_processed(self, pdbs, **kwargs):
        """Mark which all PDBs as processed. This marks each one individually.
        """
        for pdb in pdbs:
            super(MassLoader, self).mark_processed(pdb, **kwargs)

    def remove(self, pdbs, **kwargs):
        """Does nothing in mass loaders. These stages are generally complicated
        and it's hard to know what the correct move is. So we do nothing here
        and instead log that we are doing nothing.
        """
        self.logger.debug("Remove does nothing in MassLoaders")

    @abc.abstractmethod
    def data(self, pdbs, **kwargs):
        pass


class StageContainer(Stage):
    """This acts as a simple way to aggregate a bunch of loaders into one
    stage. It is really useful sometimes to simply run say all unit loaders
    without having to do each one individually or know which ones depend on
    each other. The loader itself does nothing but provide a way to run all
    other loaders this depends on. All stages which inherit from this will do
    nothing by themselves other than to run other stages. Do not try to add
    behavior to these loaders.

    Attributes
    ----------
    _args : obj
        Arguments used to build this object with
    _kwargs : dict
        Keyword arguments used to build the object
    """

    stages = []
    """The list of stages that are children of this loader"""

    def __init__(self, *args, **kwargs):
        """Create a new StageContainer.
        """
        self._args = args
        self._kwargs = kwargs
        super(StageContainer, self).__init__(*args, **kwargs)

    def expand(self):
        """Return a list of objects built from the stages, using the same
        arguments this was built with.

        Returns
        -------
        stages : list
            A list of `Stage` objects from the stages that are a part of this
            `StageContainer`.
        """
        return [s(*self._args, **self._kwargs) for s in self.stages]


class Exporter(Loader):
    """A class that saves to CSV files. This has the common utilities and logic
    that all exporting stages need, such as a correct saver and a correct
    has_data method.
    """

    __metaclass__ = abc.ABCMeta

    headers = []
    """List of headers to save."""

    saver = savers.CsvSaver
    """The class for writing CSV files."""

    @abc.abstractmethod
    def filename(self, entry, **kwargs):
        """Compute the filename for the given entry.

        Parameters
        ----------
        entry : The entry to write out.

        Returns
        -------
        filename : str
            The filename to write to.
        """
        pass

    def to_process(self, pdbs, **kwargs):
        """If we are given the all flag then we should get all known pdb ids,
        otherwise just use the ones we are given. This will turn all the given
        pdbs into a list of lists, so they are all processed in one go.

        Parameters
        ----------
        pdbs : list
            The list of pdbs to process.
        **kwargs : dict
            All keyword arguments.

        Returns
        -------
        input : list
            The list of pdbs to attempt to process.
        """

        if not kwargs.get('all'):
            return [tuple(pdbs)]

        with self.session() as session:
            query = session.query(mod.PdbInfo.pdb_id).distinct()
            return [tuple([result.pdb_id for result in query])]

    def has_data(self, *args, **kwargs):
        """We always recompute when exporting, so this returns False.

        Returns
        -------
        missing : bool
            This is always False.
        """
        return False

    def remove(self, *args, **kwargs):
        """Does nothing. We never remove exported files automatically.
        """
        self.logger.info("No automatic removal in exporters")


class Reporter(Exporter):
    mark = False
    csv_options = {
        'delimiter': "\t"
    }

    @contextmanager
    def file_handle(self, *args, **kwargs):
        # if kwargs.get('filename', None):
        #     with open
        yield sys.stdout

    def filename(self, *args, **kwargs):
        return kwargs['filename']<|MERGE_RESOLUTION|>--- conflicted
+++ resolved
@@ -29,82 +29,6 @@
 # (JJC, 2017-02-09:  no idea what this old comment refers to.  Neither 4V3P
 #   nor 4V4G.)
 #
-<<<<<<< HEAD
-SKIP = set([
-           '4V3P'
-         , '4V4G'
-         , '104D' # failing export.cifatom (no pdbx_struct_oper_list block) - 2019-03-16
-         , '169D' # failing export.cifatom (no pdbx_struct_oper_list block) - 2019-03-16
-         , '170D' # failing export.cifatom (no pdbx_struct_oper_list block) - 2019-03-16
-         , '1CK5' # failing export.cifatom (no pdbx_struct_oper_list block) - 2019-03-16
-         , '1CK8' # failing export.cifatom (no pdbx_struct_oper_list block) - 2019-03-16
-         , '1CN8' # failing export.cifatom (no pdbx_struct_oper_list block) - 2019-03-16
-         , '1CN9' # failing export.cifatom (no pdbx_struct_oper_list block) - 2019-03-16
-         , '1DHH' # failing export.cifatom (no pdbx_struct_oper_list block) - 2019-03-16
-         , '1DRN' # failing export.cifatom (no pdbx_struct_oper_list block) - 2019-03-16
-         , '1DZS' # failing export.cifatom (no pdbx_struct_oper_list block) - 2019-03-16
-         , '1E6T' # failing export.cifatom (no pdbx_struct_oper_list block) - 2019-03-16
-         , '1E7X' # failing export.cifatom (no pdbx_struct_oper_list block) - 2019-03-16
-         , '1EOR' # failing export.cifatom (no pdbx_struct_oper_list block) - 2019-03-16
-         , '1FC8' # failing export.cifatom (no pdbx_struct_oper_list block) - 2019-03-16
-         , '1FJF' # failing export.cifatom (no pdbx_struct_oper_list block) - 2019-03-16
-         , '1GKV' # failing export.cifatom (no pdbx_struct_oper_list block) - 2019-03-16
-         , '1GKW' # failing export.cifatom (no pdbx_struct_oper_list block) - 2019-03-16
-         , '1GTC' # failing export.cifatom (no pdbx_struct_oper_list block) - 2019-03-16
-         , '1H8J' # failing export.cifatom (no pdbx_struct_oper_list block) - 2019-03-16
-         , '1HDW' # failing export.cifatom (no pdbx_struct_oper_list block) - 2019-03-16
-         , '1HE0' # failing export.cifatom (no pdbx_struct_oper_list block) - 2019-03-16
-         , '1HE6' # failing export.cifatom (no pdbx_struct_oper_list block) - 2019-03-16
-         , '1HO6' # failing export.cifatom (no pdbx_struct_oper_list block) - 2019-03-16
-         , '1HOQ' # failing export.cifatom (no pdbx_struct_oper_list block) - 2019-03-16
-         , '1JJM' # failing export.cifatom (no pdbx_struct_oper_list block) - 2019-03-16
-         , '1JJN' # failing export.cifatom (no pdbx_struct_oper_list block) - 2019-03-16
-         , '1NLE' # failing export.cifatom (no pdbx_struct_oper_list block) - 2019-03-16
-         , '1NYZ' # failing export.cifatom (no pdbx_struct_oper_list block) - 2019-03-16
-         , '1OKA' # failing export.cifatom (no pdbx_struct_oper_list block) - 2019-03-16
-         , '1T42' # failing export.cifatom (no pdbx_struct_oper_list block) - 2019-03-16
-         , '1VS9' # failing export.cifatom (no pdbx_struct_oper_list block) - 2019-03-16
-         , '1ZFR' # failing export.cifatom (no pdbx_struct_oper_list block) - 2019-03-16
-         , '2I1C' # failing export.cifatom (no pdbx_struct_oper_list block) - 2019-03-16
-         , '2NVS' # failing export.cifatom (no pdbx_struct_oper_list block) - 2019-03-16
-         , '2NYO' # failing export.cifatom (no pdbx_struct_oper_list block) - 2019-03-16
-         , '1GIY' # failing units.distances - 2019-03-18
-         , '1P6G' # failing units.distances - 2019-03-18
-         , '1P85' # failing units.distances - 2019-03-18
-         , '1P86' # failing units.distances - 2019-03-18
-         , '1P87' # failing units.distances - 2019-03-18
-         , '2AGN' # failing units.distances - 2019-03-18
-         , '2OB7' # failing units.distances - 2019-03-18
-         , '2R1G' # failing units.distances - 2019-03-18
-         , '2RDO' # failing units.distances - 2019-03-18
-         , '2VAZ' # failing units.distances - 2019-03-18
-         , '3CW1' # failing units.distances - 2019-03-18
-         , '3DG0' # failing units.distances - 2019-03-18
-         , '3DG2' # failing units.distances - 2019-03-18
-         , '3DG4' # failing units.distances - 2019-03-18
-         , '3DG5' # failing units.distances - 2019-03-18
-         , '3EP2' # failing units.distances - 2019-03-18
-         , '3EQ3' # failing units.distances - 2019-03-18
-         , '3EQ4' # failing units.distances - 2019-03-18
-         , '3IY8' # failing units.distances - 2019-03-18
-         , '3IY9' # failing units.distances - 2019-03-18
-         , '3J2K' # failing units.distances - 2019-03-18
-         , '3J64' # failing units.distances - 2019-03-18
-         , '3JCR' # failing units.distances - 2019-03-18
-         , '4ADX' # failing units.distances - 2019-03-18
-         , '4V47' # failing units.distances - 2019-03-18
-         , '4V48' # failing units.distances - 2019-03-18
-         , '4V7F' # failing units.distances - 2019-03-18
-         , '5ZZM' # failing units.distances - 2019-03-18
-         , '6EM3' # failing units.distances - 2019-03-18
-         , '6EM4' # failing units.distances - 2019-03-18
-         , '6EM5' # failing units.distances - 2019-03-18
-         , '1R9F' # failing chain_chain.similarity - 2019-04-18
-         , '6BJG' # failing chain_chain.similarity - 2019-04-18
-         , '6BJH' # failing chain_chain.similarity - 2019-04-18
-         , '6BJV' # failing chain_chain.similarity - 2019-04-18
-]) 
-=======
 # Shorthand notations:
 # IPL0 = fails interactions.pairwise; error "Line 0 did not include both units"
 #
@@ -213,8 +137,6 @@
         #, '6DZK' # failing ife.info as of 2018-10-03 (JJC)
 ])
 
->>>>>>> 7266ba15
-
 class Stage(base.Base):
     """This is a base class for both loaders and exporters to inherit from. It
     contains the functionality common to all things that are part of our

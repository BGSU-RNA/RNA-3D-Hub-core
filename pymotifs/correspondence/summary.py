--- conflicted
+++ resolved
@@ -35,15 +35,9 @@
             query = session.query(mod.CorrespondenceInfo.correspondence_id).\
                 filter(mod.CorrespondenceInfo.length == None)
             if not query.count():
-<<<<<<< HEAD
-                raise core.Skip("Skipping summary, no new correspondences") 
-        result = [result.correspondence_id for result in query]                      
-        return result
-=======
                 raise core.Skip("Skipping summary, no new correspondences")
 
         return [result.correspondence_id for result in query]
->>>>>>> 02cc53c6
 
     def remove(self, corr_id, **kwargs):
         """We do not remove anything when summarizing as we aren't actually

"""
Compute all new pairs of experimental sequences to compare. This will load
pairs for all given structures. It does not create comparisons to structures
not included with the given pdbs.

It pairs rna with rna, dna with dna, hybrid with hybrid
"""

import itertools as it
# import functools as ft
# from operator import itemgetter

from pymotifs import core
from pymotifs import utils as ut

from pymotifs.models import ExpSeqInfo
from pymotifs.models import ExpSeqPdb
<<<<<<< HEAD
# from pymotifs.models import ChainSpecies
from pymotifs.models import TaxidSpeciesDomain
=======
from pymotifs.models import ChainSpecies
>>>>>>> 4906c0c8
from pymotifs.models import ChainInfo
from pymotifs.models import CorrespondenceInfo

from pymotifs.constants import SYNTHENIC_SPECIES_ID
from pymotifs.constants import CORRESPONDENCE_HUGE_CUTOFF
from pymotifs.constants import CORRESPONDENCE_EXACT_CUTOFF

from pymotifs.exp_seq.loader import Loader as ExpSeqLoader
from pymotifs.chains.info import Loader as ChainInfoLoader
# from pymotifs.chains.species import Loader as ChainSpeciesLoader

from pymotifs import models as mod


class Loader(core.MassLoader):
    """
    A class to load up all pairs of experimental sequences that should have
    an alignment attempted. This does not work per structure as many other
    things do, but instead will compute all possible pairs and then work per
    pair, inserting or storing each pair as needed.
    """

    dependencies = set([ExpSeqLoader, ChainInfoLoader])
    allow_no_data = True
    table = CorrespondenceInfo

    exact_cutoff = CORRESPONDENCE_EXACT_CUTOFF                                      ## = 36 """Length cutoff before being matched as small"""
    huge_cutoff = CORRESPONDENCE_HUGE_CUTOFF                                        ## = 2000 """Length cutoff before being matched as huge"""


    # def to_process(self, pdbs, **kwargs):
    #     """This function is trying to limit only DNA sequence pairs,
    #         and it can be removed someday.
    #     """

    #     with self.session() as session:
    #         query = session.query(mod.ChainInfo.pdb_id,mod.ChainInfo.entity_macromolecule_type,mod.ChainInfo.sequence)
    #         dna_pdbs = []
    #         other_pdbs = []
    #         for result in query:
    #             if result.entity_macromolecule_type in ['Polydeoxyribonucleotide (DNA)','polydeoxyribonucleotide']:
    #                 if len(result.sequence) <= 20:
    #                     dna_pdbs.append(result.pdb_id)
    #             else:
    #                 other_pdbs.append(result.pdb_id)

    #         if not dna_pdbs:
    #             raise core.Skip("Skipping pdbs, no new dna sequences less than 20")
    #         pdbs = dna_pdbs + other_pdbs
    #         return pdbs

    def has_data(self, pdb, **kwargs):
        """
        Always returns false. This stage is odd in that we do the filtering
        later on, so we always skip to computing data.
        """
        return False

    def look_up_sequences(self, pdb):
        """
        Return all exp_seq_ids for the given pdb. This only assign the
        species id from the given pdb.

        We will need to get the taxonomy id from taxid_species_domain table

        :param str pdb: The pdb id to get all sequences for.
        :returns: A list of dictionaries of unique sequences.
        """

        # with self.session() as session:
        #     query = session.query(ExpSeqPdb.exp_seq_id.label('id'),
        #                           ExpSeqInfo.normalized_length.label('length'),
        #                           ChainSpecies.species_id.label('species')).\
        #         join(ExpSeqInfo,
        #              ExpSeqInfo.exp_seq_id == ExpSeqPdb.exp_seq_id).\
        #         outerjoin(ChainSpecies,
        #                   ChainSpecies.chain_id == ExpSeqPdb.chain_id).\
        #         filter(ExpSeqPdb.pdb_id == pdb).\
        #         filter(ExpSeqInfo.was_normalized).\
        #         distinct()
        with self.session() as session:
            query = session.query(ExpSeqPdb.exp_seq_id.label('id'),                 ## There are some label functions, they are here for rename the column to "id", "length", and "species"
                                  ExpSeqInfo.normalized_length.label('length'),
<<<<<<< HEAD
                                  TaxidSpeciesDomain.species_taxid.label('species')).\
                join(ExpSeqInfo,
                     ExpSeqInfo.exp_seq_id == ExpSeqPdb.exp_seq_id).\
                join(ChainInfo,
                     ChainInfo.chain_id == ExpSeqPdb.chain_id).\
                outerjoin(TaxidSpeciesDomain,
                          TaxidSpeciesDomain.taxonomy_id == ChainInfo.taxonomy_id).\
=======
                                  mod.ChainInfo.taxonomy_id, # ChainInfo.taxonomy_id.lable('species') # ChainSpecies.species_id.label('species')
                                  ExpSeqInfo.entity_type.label('entity_type')).\
                join(ExpSeqInfo,
                     ExpSeqInfo.exp_seq_id == ExpSeqPdb.exp_seq_id).\
                outerjoin(mod.ChainInfo,
                          mod.ChainInfo.chain_id == ExpSeqPdb.chain_id).\
>>>>>>> 4906c0c8
                filter(ExpSeqPdb.pdb_id == pdb).\
                filter(ExpSeqInfo.was_normalized).\
                distinct()

            if not query.count():
                self.logger.warning("No sequences for %s" % pdb)

            # for result in query:
            #     self.logger.info("show the query result:%s %s %s %s" % (result.id, result.length, result.species, result.entity_type))
            #     self.logger.info(type(result.species))
            #     self.logger.info("show the look_up_sequences return: %s" % ut.row2dict(result))                  ## the return value example: {'length': 76L, 'id': 4177L, 'species': 4932L}

            return [ut.row2dict(result) for result in query]

    def length_match(self, pair):
        """
        Determine if the length of the sequences in the pair match.

        Parameters
        ----------
        pair : (dict, dict)
            The pair of sequences to compare.

        Returns
        -------
        length_matches : bool
            If the lengths match
        """
        if pair[0]['entity_type'] == 'rna':
            smallest = min(p['length'] for p in pair)
            largest = max(p['length'] for p in pair)

            if smallest < self.exact_cutoff:
                return smallest == largest

            lower = max(0.5 * largest, self.exact_cutoff)
            upper = 2 * smallest

            if smallest >= self.huge_cutoff:
                lower = self.huge_cutoff
            else:
                upper = min(upper, self.huge_cutoff)

            return lower <= smallest <= largest <= upper
        if pair[0]['entity_type'] == 'dna':
            # if (pair[0]['length'] == pair[1]['length']) & (pair[0]['length'] <=20) & (pair[1]['length'] <= 20):
            if pair[0]['length'] == pair[1]['length']:
                # self.logger.info('!!!!!!!!!!!!!!!!!!!!!!!!!!!!!!!!!!!!!!!!!!!!!!!!!!!!!!!!!!!!!!!!!!!!!!!!!!!!!!!!!!!!!!!!!!!!!!!!!')
                return True


    def species_matches(self, pair):
        """
        Check if a pair of sequences have compatible species. This means the
        same species or having None and synthetic (32360) assigned.

        :param tuple pair: The pair of sequences to compare.
        :returns: The
        """

        # when matching dna, allow species to be different
        if pair[0]['entity_type'] == 'dna':
            return True

        # common = pair[0]['species'].intersection(pair[1]['species'])
        common = pair[0]['taxonomy_id'].intersection(pair[1]['taxonomy_id'])
        # self.logger.info("show the current species: %s  %s" % (pair[0]['entity_type'], pair[1]['entity_type']))
        if len(common):
            return True
        species = set()
        for seq in pair:
            # species.update(seq['species'])
            species.update(seq['taxonomy_id'])
        return len(species) <= 1 or None in species or SYNTHENIC_SPECIES_ID in species ## note: should be based on taxonmy id

    @property
    def known(self):
        """
        Get all known pairs. This will look up the known pairs the first
        time it is used, otherwise it will return the same set of known pairs.

        self.table here refers to the correspondence_info table

        :returns: A set of all known pairs. The entries in the set will be of
        the form (exp_seq_id_1, exp_seq_id_2).
        """

        if not hasattr(self, '_known'):
            with self.session() as session:
                query = session.query(
                    self.table.exp_seq_id_1.label('id1'),
                    self.table.exp_seq_id_2.label('id2'),
                )

                self._known = set((result.id1, result.id2) for result in query)
        return self._known

    def is_known(self, pair):
        """Determine if this pair has already been computed.

        :param tuple pair: The pair of sequences.
        :returns: A boolean.
        """

        return (pair[0]['id'], pair[1]['id']) in self.known

    def ids_with_column_names(self, pair):
        """Turn a tuple into a dictionary for the database.

        :param tuple pair: The sequence pair.
        :returns: A dictionary.
        """

        return {
            'exp_seq_id_1': pair[0]['id'],
            'exp_seq_id_2': pair[1]['id']
        }

    def unique_sequences(self, sequences):
        """Merge all sequences into unique sequences. It will merge all species
        into a single set.

        :param list sequences: A list of the sequences loaded from
        `look_up_sequences`.
        :returns: A list of unique sequences.
        """

        mapping = {}
        for seq in sequences:
            sid = seq['id']
            self.logger.info("show the seq info: %s %s %s %s" % (seq["id"], seq["length"],seq["taxonomy_id"],seq["entity_type"]))
            if sid not in mapping:
                mapping[sid] = dict(seq)
                # mapping[sid]['species'] = set([seq['species']])
                mapping[sid]['taxonomy_id'] = set([seq['taxonomy_id']])

            # mapping[sid]['species'].update([seq['species']])
            mapping[sid]['taxonomy_id'] = set([seq['taxonomy_id']])
            # self.logger.info("show the mapping info %s" % mapping)
        return mapping.values()

    def entity_type_matches(self, pair):
        """Check if a pair of entity_types have compatible species.

        :param tuple pair: The pair of entity_types to compare.
        :returns: The boolean
        """
        # if pair[0]['entity_type'] == 'dna':
        #     self.logger.info("the entity_types of the current pair %s %s" % (pair[0]['entity_type'], pair[1]['entity_type']))
        return pair[0]['entity_type'] == pair[1]['entity_type']


    def is_match(self, pair):
        """
        Check if a pair of sequences are a pair. A pair is a match if they
        are a good length, have matching sequences and is not known.

        :param tuple pair: A pair of sequences to compare.
        :returns: A boolean.
        """

        # if pair[0]['id'] == '7087':
        #     self.logger.info("pair ids: %s %s" % (pair[0]['id'], pair[1]['id']))
        #     self.logger.info("pair lengths: %s %s" % (pair[0]['length'], pair[1]['length']))
        #     self.logger.info("pair species: %s %s" % (pair[0]['taxonomy_id'], pair[1]['taxonomy_id']))
        #     self.logger.info("pair entity_type: %s %s" % (pair[0]['entity_type'], pair[1]['entity_type']))

        return self.length_match(pair) and \
            self.species_matches(pair) and \
            self.entity_type_matches(pair) and \
            not self.is_known(pair)

    def sequences(self, pdbs):
        """Get all unique_sequences for all given pdbs.

        :param list pdbs: The pdbs to lookup.
        :returns: A list of unique sequences.
        """

        self.logger.info("Using %i pdbs", len(pdbs))
        seqs = it.imap(self.look_up_sequences, pdbs)
        # self.logger.info("show the it.map's result: %s" % seqs)
        seqs = it.chain.from_iterable(seqs)
        seqs = self.unique_sequences(seqs)
        # self.logger.info("show the unique_sequences's result: %s" % seqs)
        if not seqs:
            raise core.InvalidState("Found no new sequences")

        self.logger.info("Found %i unique sequences", len(seqs))
        return sorted(seqs, key=lambda s: s['id'])

    def pairs(self, pdbs):
        """Compute all pairs for the given pdbs

        :param list pdbs: The list pdbs to process.
        :returns: The list pairs
        """

        seqs = self.sequences(pdbs)                                         ## seqs is a list of dicts with information about sequences.
        # self.logger.info("show the seqs info of pairs function: %s" % seqs[0]) ## [{'species': set(4932), 'length': 76, 'id': 4177, 'entity_type': 'rna'}]
        # pairs = it.combinations(seqs, 2)                                    ## just a guess, the function will return a list of diff combinations if we have more than 2 seqs. Thus, if we only have one seq, it will return [].
        # Thus, the problem is here, we can add condiction for each entity type.
        rna_pairs = it.combinations([f for f in seqs if f['entity_type']=='rna'],2)
        dna_pairs = it.combinations([f for f in seqs if f['entity_type']=='dna'],2) ###  & f['length']<=20]
        # if not dna_pairs:
        #     raise core.Skip("Skipping for now because we do not want long dna pairs")
        hybrid_pairs = it.combinations([f for f in seqs if f['entity_type']=='hybrid'],2)
        # pairs = list(rna_pairs)+list(dna_pairs)+list(hybrid_pairs)
        # self.logger.info("Found pairs %s", pairs)                           ## <itertools.combinations object at 0x7fb8f641dec0>
        self_pairs = it.izip(seqs, seqs)                                    ## Ex. [({'species': {4932}, 'length': 76, 'id': 4177, 'entity_type': 'rna'}, {'species': {4932}, 'length': 76, 'id': 4177, 'entity_type': 'rna'})]
        # self.logger.info("Found self_pairs %s" % (self_pairs))                 ## <itertools.izip object at 0x7fb8f6405bd8>
        # return sorted(it.chain.from_iterable([self_pairs, pairs]),
        #               key=lambda p: (p[0]['id'], p[1]['id']))

        return sorted(it.chain.from_iterable([self_pairs,rna_pairs,dna_pairs,hybrid_pairs]),
                      key=lambda p: (p[0]['id'], p[1]['id']))

    def data(self, pdbs, **kwargs):
        """Compute all new correspondences pairs.

        :param list pdbs: The pdbs to process.
        :returns: A list of pairs to store.
        """

        # get all rna pairs, dna pairs, hydrid pairs, and self pairs
        pairs = self.pairs(pdbs)

        # keep only the ones that are close enough to align and not already in the table
        pairs = it.ifilter(self.is_match, pairs)

        # sort the pairs by the sequence ids, only store them in that order
        pairs = sorted(pairs, key=lambda p: (p[0]['id'], p[1]['id']))

        # convert the pairs into the database format
        pairs = it.imap(self.ids_with_column_names, pairs)

        # convert to list to execute all the steps above
        self.logger.info("Converting pairs to list")
        pairs = list(pairs)
        self.logger.info("Found %i new correspondence pairs" % len(pairs))

        # these pairs get stored in the correspondence_info table
        # then they are aligned later
        return pairs<|MERGE_RESOLUTION|>--- conflicted
+++ resolved
@@ -15,12 +15,8 @@
 
 from pymotifs.models import ExpSeqInfo
 from pymotifs.models import ExpSeqPdb
-<<<<<<< HEAD
 # from pymotifs.models import ChainSpecies
 from pymotifs.models import TaxidSpeciesDomain
-=======
-from pymotifs.models import ChainSpecies
->>>>>>> 4906c0c8
 from pymotifs.models import ChainInfo
 from pymotifs.models import CorrespondenceInfo
 
@@ -104,22 +100,14 @@
         with self.session() as session:
             query = session.query(ExpSeqPdb.exp_seq_id.label('id'),                 ## There are some label functions, they are here for rename the column to "id", "length", and "species"
                                   ExpSeqInfo.normalized_length.label('length'),
-<<<<<<< HEAD
-                                  TaxidSpeciesDomain.species_taxid.label('species')).\
+                                  TaxidSpeciesDomain.species_taxid.label('species'),
+                                  ExpSeqInfo.entity_type.label('entity_type')).\
                 join(ExpSeqInfo,
                      ExpSeqInfo.exp_seq_id == ExpSeqPdb.exp_seq_id).\
                 join(ChainInfo,
                      ChainInfo.chain_id == ExpSeqPdb.chain_id).\
                 outerjoin(TaxidSpeciesDomain,
                           TaxidSpeciesDomain.taxonomy_id == ChainInfo.taxonomy_id).\
-=======
-                                  mod.ChainInfo.taxonomy_id, # ChainInfo.taxonomy_id.lable('species') # ChainSpecies.species_id.label('species')
-                                  ExpSeqInfo.entity_type.label('entity_type')).\
-                join(ExpSeqInfo,
-                     ExpSeqInfo.exp_seq_id == ExpSeqPdb.exp_seq_id).\
-                outerjoin(mod.ChainInfo,
-                          mod.ChainInfo.chain_id == ExpSeqPdb.chain_id).\
->>>>>>> 4906c0c8
                 filter(ExpSeqPdb.pdb_id == pdb).\
                 filter(ExpSeqInfo.was_normalized).\
                 distinct()

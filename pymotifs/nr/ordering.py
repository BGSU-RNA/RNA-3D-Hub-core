--- conflicted
+++ resolved
@@ -16,15 +16,10 @@
 from sqlalchemy import func, select
 from sqlalchemy.orm import aliased
 
-<<<<<<< HEAD
-from fr3d.ordering.greedyInsertion import orderWithPathLengthFromDistanceMatrix
+from orderEquivalenceClass import orderEquivalenceClassWithOLO
+from orderEquivalenceClass import orderEquivalenceClassWithPathLength
 from orderBySimilarity import imputeNANValues
 from orderBySimilarity import treePenalizedPathLength
-=======
-#from fr3d.ordering.greedyInsertion import orderWithPathLengthFromDistanceMatrix
-from orderEquivalenceClass import orderEquivalenceClassWithOLO
-from orderEquivalenceClass import orderEquivalenceClassWithPathLength
->>>>>>> 26e37131
 
 from pprint import pprint
 
@@ -552,93 +547,6 @@
         self.logger.info("data: USING: orig_release_id %s and orig_class_id %s for nr_class_name %s for class_id %s"
                          % (orig_release_id, orig_class_id, nr_class_name, class_id))
 
-<<<<<<< HEAD
-        # members = self.members(class_id)
-        # self.logger.info("data: members: %s (class_id %s)" % (str(members), class_id))
-
-        members_revised = self.members_revised(orig_class_id, orig_release_id)
-        self.logger.info("data: members_revised: %s (class_id %s)" % (str(members_revised), orig_class_id))
-
-        if len(members_revised) <= 2:
-            # no need to try to find an ordering, all possible orderings are equivalent
-            ordered_revised = members_revised
-        elif len(members_revised) <= 300:
-            # look up distances using database for smallish groups
-            # on 10/15/2019, database lookup of a group with 299 members took 1.04 seconds
-            # flat file reading of groups up to 450 members took under 2 seconds
-            # 300 is a good cutoff between the two
-            # before reading the flat file, it could take hours to look up discrepancies from the database for large groups
-
-            starttime = time.clock()
-            #distances = self.distances(nr_release_id, class_id, members)
-            distances_revised = self.distances_revised(orig_release_id, orig_class_id, members_revised)
-
-            self.logger.info("data: time to read a group of size %d from database was %8.4f seconds" % (len(members_revised),time.clock()-starttime))
-
-            #self.logger.info("data: distances: %s (class_id %s)" % (str(distances), class_id))
-            #self.logger.info("data: distances_revised: %s (class_id %s)" % (str(distances_revised), orig_class_id))
-
-            #ordered = self.ordered(members, distances)
-            ordered_revised = self.ordered_revised(members_revised, distances_revised)
-
-        else:
-            self.logger.info("large group %s:  reading flat file of discrepancies" % nr_class_name)
-            discDict = defaultdict(lambda: None)
-            # put discrepancy information into a dictionary
-            starttime = time.clock()
-            infileNameWithPath = "/var/www/html/discrepancy/IFEdiscrepancy.txt"
-            with open(infileNameWithPath,"r") as infile:
-                for line in infile:
-                    fields = line.replace("\n","").split("\t")
-                    ife1 = fields[0]
-                    ife2 = fields[1]
-                    discrepancy = float(fields[2])
-                    discDict[(ife1,ife2)] = discrepancy
-                    discDict[(ife2,ife1)] = discrepancy
-
-            self.logger.info("large group:  read flat file of discrepancies")
-            self.logger.info("data: time to read a group of size %d from flat file was %8.4f seconds" % (len(members_revised),time.clock()-starttime))
-
-            dist = np.zeros((len(members_revised), len(members_revised)))
-
-            for index1, member1 in enumerate(members_revised):
-                for index2, member2 in enumerate(members_revised):
-                    val = discDict[(member1[0],member2[0])]
-                    dist[index1, index2] = val
-
-            newDist = imputeNANValues(dist)
-            ordering = treePenalizedPathLength(newDist,max(self.trials,len(members_revised)))
-
-            ordered_revised = [members_revised[index] for index in ordering]
-            self.logger.info("large group:  produced a new ordering")
-
-
-        #self.logger.info("data: ordered: %s (class_id %s)" % (str(ordered), class_id))
-        #self.logger.info("data: ordered_revised: %s (class_id %s)" % (str(ordered_revised), orig_class_id))
-
-        #data = []
-        #for index, (ife_id, chain_id) in enumerate(ordered):
-        #    self.logger.info("data: data: class_id %s / index %s / chain_id %s" % (class_id, index, chain_id))
-        #    data.append(mod.NrOrdering(
-        #        nr_chain_id=chain_id,
-        #        nr_class_id=class_id,
-        #        index=index,
-        #    ))
-
-        data_revised = []
-        for index, (ife_id, nr_chain_id) in enumerate(ordered_revised):
-            self.logger.info("data: data_revised: nr_class_id %s / index %s / nr_chain_id %s / nr_class_name %s / ife_id %s " % (orig_class_id, index, nr_chain_id, nr_class_name, ife_id))
-            data_revised.append(mod.NrOrderingTest(
-                nr_class_id=orig_class_id,
-                nr_class_name=nr_class_name,
-                nr_chain_id=nr_chain_id,
-                ife_id=ife_id,
-                class_order=index,
-            ))
-
-        #self.logger.info("data: output data: %s (class_id %s)" % (repr(data), class_id))
-        #self.logger.info("data: output data_revised: %s (class_id %s)" % (repr(data_revised), class_id))
-=======
         members = self.members(class_id)
 
         if len(members) < 400:
@@ -656,6 +564,5 @@
                 nr_class_id=class_id,
                 index=index,
             ))
->>>>>>> 26e37131
 
         return data
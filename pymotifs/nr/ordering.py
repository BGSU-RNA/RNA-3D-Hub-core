--- conflicted
+++ resolved
@@ -318,11 +318,7 @@
             ife ids, and the values will be the discrepancies between each ife.
         """
 
-<<<<<<< HEAD
-        self.logger.info("Retrieving distances from a group with "+str(len(members))+" members")
-=======
         self.logger.info("distances: class_id (%s) has %s members" % (class_id, len(members)))
->>>>>>> 3fe7888b
 
         with self.session() as session:
             chains1 = aliased(mod.IfeChains)
@@ -417,7 +413,6 @@
             as those things without distances will be skipped.
         """
 
-<<<<<<< HEAD
         self.logger.info("Calculating ordering")
 
         if len(members) == 2:
@@ -439,23 +434,6 @@
 
             ordering = orderEquivalenceClassWithPathLength(dist,scanForNan=True,repetitions=100)
 
-=======
-        self.logger.info("ordered: %s members" % len(members))
-
-        dist = np.zeros((len(members), len(members)))
-        for index1, member1 in enumerate(members):
-            curr = distances.get(member1[0], {})
-            for index2, member2 in enumerate(members):
-                val = curr.get(member2[0], None)
-                if member2[0] not in curr:
-                    val = None
-                dist[index1, index2] = val
-                self.logger.debug("ordered: dist[%s, %s] = %s" % (index1, index2, val))
-
-        ordering, _, _ = orderWithPathLengthFromDistanceMatrix(dist,
-                                                               self.trials,
-                                                               scanForNan=True)
->>>>>>> 3fe7888b
         return [members[index] for index in ordering]
 
     def mark_processed(self, pair, **kwargs):
@@ -502,7 +480,7 @@
                          % (orig_release_id, orig_class_id, nr_class_name, class_id))
 
         members = self.members(class_id)
-<<<<<<< HEAD
+
         if len(members) < 400:
             distances = self.distances(nr_release_id, class_id, members)
             ordered = self.ordered(members, distances)
@@ -519,48 +497,4 @@
                 index=index,
             ))
 
-        return data
-=======
-        members_revised = self.members_revised(orig_class_id, orig_release_id)
-
-        self.logger.info("data: members: %s (class_id %s)" % (str(members), class_id))
-        self.logger.info("data: members_revised: %s (class_id %s)" % (str(members_revised), orig_class_id))
-
-        distances = self.distances(nr_release_id, class_id, members)
-        distances_revised = self.distances_revised(orig_release_id, orig_class_id, members_revised)
-
-        #self.logger.info("data: distances: %s (class_id %s)" % (str(distances), class_id))
-        #self.logger.info("data: distances_revised: %s (class_id %s)" % (str(distances_revised), orig_class_id))
-
-        ordered = self.ordered(members, distances)
-        ordered_revised = self.ordered_revised(members_revised, distances_revised)
-
-        #self.logger.info("data: ordered: %s (class_id %s)" % (str(ordered), class_id))
-        #self.logger.info("data: ordered_revised: %s (class_id %s)" % (str(ordered_revised), orig_class_id))
-
-        #data = []
-        #for index, (ife_id, chain_id) in enumerate(ordered):
-        #    self.logger.info("data: data: class_id %s / index %s / chain_id %s" % (class_id, index, chain_id))
-        #    data.append(mod.NrOrdering(
-        #        nr_chain_id=chain_id,
-        #        nr_class_id=class_id,
-        #        index=index,
-        #    ))
-
-        data_revised = []
-        for index, (ife_id, nr_chain_id) in enumerate(ordered_revised):
-            self.logger.info("data: data_revised: nr_class_id %s / index %s / nr_chain_id %s / nr_class_name %s / ife_id %s " % (orig_class_id, index, nr_chain_id, nr_class_name, ife_id))
-            data_revised.append(mod.NrOrderingTest(
-                nr_class_id=orig_class_id,
-                nr_class_name=nr_class_name,
-                nr_chain_id=nr_chain_id,
-                ife_id=ife_id,
-                class_order=index,
-            ))
-
-        #self.logger.info("data: output data: %s (class_id %s)" % (repr(data), class_id))
-        self.logger.info("data: output data_revised: %s (class_id %s)" % (repr(data_revised), class_id))
-
-        return data_revised
-        #return data
->>>>>>> 3fe7888b
+        return data
--- conflicted
+++ resolved
@@ -133,10 +133,6 @@
 
                 self.logger.info("to_process: found %d classes already ordered" % len(ordered_nr_class_name))
 
-<<<<<<< HEAD
-            # pairs are already sorted by release and then by class_id
-            return pairs_to_process
-=======
                 one_class_id_per_name = {}
                 pairs_to_process = []
                 for (nr_release,nr_class_id,nr_name) in all_triples:
@@ -146,7 +142,6 @@
                             self.logger.info("to_process: need to order class %16s originally from release %5s" % (nr_name,nr_release))
                             pairs_to_process.append((nr_release,nr_class_id))
                 return pairs_to_process
->>>>>>> 4906c0c8
 
 #        return [(latest, r.nr_class_id) for r in query]
 

--- conflicted
+++ resolved
@@ -114,12 +114,9 @@
             if current == '0.0':
                 parent = next
 
-<<<<<<< HEAD
         self.logger.info('Building NR release %s with parent %s' % (next, parent))
 
         # build the current release
-=======
->>>>>>> 4906c0c8
         self.build(pdbs, parent, next, **kwargs)
 
         if len(nr_molecule_parent_current) == 0:

"""
This module contains the code for creating a new NR set. It can find and
group all ifes from structures into classes and then pick a representative of
that class.
"""

import copy
import itertools as it
import collections as coll

from pymotifs import core
from pymotifs import models as mod

from pymotifs.utils.naming import Namer
from pymotifs.nr import representatives as reps
from pymotifs.utils.naming import ChangeCounter
from pymotifs.nr.groups.simplified import Grouper
from pymotifs.nr.groups.simplified import ranking_key

from pymotifs.constants import NR_REPRESENTATIVE_METHOD  # could be "compscore"
from pymotifs.constants import RESOLUTION_GROUPS
from pymotifs.constants import NR_CLASS_NAME
from pymotifs.constants import DNA_CLASS_NAME
from sqlalchemy import desc
from sqlalchemy import func
from pymotifs.constants import WRITE_ALL_EQUIVALENCE_CLASS_RANKINGS


class Known(core.Base):
    def handles(self, group_type):
        """Return a set of all known handles for the nr set.
        """
        if group_type == 'DNA':
            query_key = group_type
        else:
            query_key = 'NR_' 
        with self.session() as session:
            query = session.query(mod.NrClasses.handle).\
            filter(func.substr(mod.NrClasses.name, 1, 3) == query_key).\
            distinct()
            return set(result.handle for result in query)

<<<<<<< HEAD

    def classes(self, release_id, cutoff):
=======
    def classes(self, release_id, cutoff, group_type):
>>>>>>> 4906c0c8
        """Get all classes with the given resolution cutoff in the given
        release. If nothing is below the cutoff then an empty dictonary will be
        returned.

        :release_id: Release id to lookup.
        :cutoff: The resolution cutoff to use. Default is 'all'.
        :returns A list of dictonaries for each class.
        """

        def empty():
            return {
                'members': [],
                'representative': None,
                'name': {
                    'class_id': None,
                    'full': None,
                    'handle': None,
                    'version': None,
                    'cutoff': cutoff,
                },
                'release': release_id,
            }

        def as_member(result):
            return {
                'id': result.id,
                'length': result.length,
                'bp': result.bp,
                'resolution': result.resolution,
            }

        if group_type == 'DNA':
            query_key = group_type
        else:
            query_key = 'NR_'   

        with self.session() as session:
            query = session.query(mod.NrClassRank.ife_id.label('id'),
                                  mod.NrClasses.handle.label('handle'),
                                  mod.NrClasses.version.label('version'),
                                  mod.NrClasses.nr_class_id.label('class_id'),
                                  mod.NrClasses.name.label('full_name'),
                                  mod.NrClassRank.rank,
                                  mod.IfeInfo.bp_count.label('bp'),
                                  mod.IfeInfo.length.label('length'),
                                  mod.PdbInfo.resolution,
                                  ).\
                join(mod.NrClasses,
                     mod.NrClassRank.nr_class_name == mod.NrClasses.name).\
                join(mod.IfeInfo,
                     mod.IfeInfo.ife_id == mod.NrClassRank.ife_id).\
                join(mod.PdbInfo,
                     mod.PdbInfo.pdb_id == mod.IfeInfo.pdb_id).\
                filter(mod.NrClasses.nr_release_id == release_id).\
                filter(mod.NrClasses.resolution == cutoff).\
<<<<<<< HEAD
                filter(mod.IfeInfo.new_style == True).\
=======
                filter(func.substr(mod.NrClasses.name, 1, 3) == query_key).\
>>>>>>> 4906c0c8
                order_by(mod.NrClasses.nr_class_id, mod.NrClassRank.rank)
            self.logger.info("finish the query of the class function in the nr/builder.py")
            results = coll.defaultdict(empty)
            for result in query:
                member = as_member(result)
                results[result.class_id]['members'].append(member)
                # if result.rep:
                #     results[result.class_id]['representative'] = member
                if result.rank == 0:
                    results[result.class_id]['representative'] = member

                results[result.class_id]['name'] = {
                    'class_id': result.class_id,
                    'full': result.full_name,
                    'handle': result.handle,
                    'version': int(result.version),
                    'cutoff': cutoff,
                }

        return results.values()


    def Old_classes(self, release_id, cutoff):
        """Get all classes with the given resolution cutoff in the given
        release. If nothing is below the cutoff then an empty dictonary will be
        returned.

        :release_id: Release id to lookup.
        :cutoff: The resolution cutoff to use. Default is 'all'.
        :returns A list of dictonaries for each class.
        """

        def empty():
            return {
                'members': [],
                'representative': None,
                'name': {
                    'class_id': None,
                    'full': None,
                    'handle': None,
                    'version': None,
                    'cutoff': cutoff,
                },
                'release': release_id,
            }

        def as_member(result):
            return {
                'id': result.id,
                'length': result.length,
                'bp': result.bp,
                'resolution': result.resolution,
            }

        with self.session() as session:
            query = session.query(mod.NrChains.ife_id.label('id'),
                                mod.NrClasses.handle.label('handle'),
                                mod.NrClasses.version.label('version'),
                                mod.NrClasses.nr_class_id.label('class_id'),
                                mod.NrClasses.name.label('full_name'),
                                mod.NrChains.rep,
                                mod.IfeInfo.bp_count.label('bp'),
                                mod.IfeInfo.length.label('length'),
                                mod.PdbInfo.resolution,
                                ).\
                join(mod.NrClasses,
                    mod.NrChains.nr_class_id == mod.NrClasses.nr_class_id).\
                join(mod.IfeInfo,
                    mod.IfeInfo.ife_id == mod.NrChains.ife_id).\
                join(mod.PdbInfo,
                    mod.PdbInfo.pdb_id == mod.IfeInfo.pdb_id).\
                filter(mod.NrClasses.nr_release_id == release_id).\
                filter(mod.NrClasses.resolution == cutoff).\
                filter(mod.IfeInfo.new_style == True).\
                order_by(mod.NrClasses.nr_class_id, mod.NrChains.rank)

            results = coll.defaultdict(empty)
            for result in query:
                member = as_member(result)
                results[result.class_id]['members'].append(member)
                if result.rep:
                    results[result.class_id]['representative'] = member

                results[result.class_id]['name'] = {
                    'class_id': result.class_id,
                    'full': result.full_name,
                    'handle': result.handle,
                    'version': int(result.version),
                    'cutoff': cutoff,
                }

        return results.values()


    def mapping(self, release_id, names):
        """Create a mapping from nr class names to id in the database. This
        will raise an exception if it cannot find all names or if not given a
        list of names and a release id.

        :names: A list of names.
        :release_id: The release id to use.
        :returns: A dictonary mapping class_name to id.
        """

        if not names or not release_id:
            raise core.InvalidState("Must give names and release id")

        with self.session() as session:
            query = session.query(mod.NrClasses.nr_class_id,
                                  mod.NrClasses.name,
                                  ).\
                filter(mod.NrClasses.name.in_(names)).\
                filter(mod.NrClasses.nr_release_id == release_id)

            if query.count() == 0:
                self.logger.info(names)
                raise core.InvalidState("Found no clases with given names")

            mapping = {}
            for result in query:
                mapping[result.name] = result.nr_class_id

        if len(mapping) != len(names):
            raise core.InvalidState("Could not map all names")

        return mapping


class Builder(core.Base):
    """Class to build a new nr set. This handles the logic of grouping the ifes
    into groups, filter them by resolutions, name them using the previous
    release as well as determine the representative.
    """

    def load_parents(self, parent_release, cutoffs, group_type):
        parents = {}
        known = Known(self.config, self.session)
        for cutoff in cutoffs:
            parents[cutoff] = known.classes(parent_release, cutoff, group_type)
        return parents

    def group(self, pdbs, **kwargs):
        """Group all pdbs into nr sets. This will look at the 'nr key in the
        config dict to determine if grouping should use discrepancy (key:
        use_discrepancy, deafult True), use species (key: use_species, default
        True) and enforce single species per group (key: enforce_species,
        default: True). This uses the grouper in pymotifs.nr.groups.simplified
        to group.

        Parameters
        ----------
        pdbs : list
            List of PDB ids to group.

        Returns
        -------
        groups : list
            List of grouped IFE's.
        """

        if len(pdbs) < 500:
            raise core.Skip("Too few pdb files being processed to run the nr stage and make a representative set: %i" % len(pdbs))

        grouper = Grouper(self.config, self.session)
<<<<<<< HEAD
        conf = self.config['nr']
        self.logger.warning("conf: %s" % str(conf))
        grouper.use_discrepancy = conf.get('use_discrepancy',
                                           grouper.use_discrepancy)
        grouper.use_species = conf.get('use_species', grouper.use_species)
        if not grouper.use_species:
            enforce = conf.get('enforce_species',
                               grouper.must_enforce_single_species)
            grouper.must_enforce_single_species = enforce
        return grouper(pdbs, **kwargs)


    def name_groups(self, groups, parents):
        """
        Compute the naming and parents of all groups. Note that this will
=======
        # I think we have to set the nr_molecule_parent_current value in the following pipeline running for both DNA and RNA
        group_type = kwargs.get('nr_molecule_parent_current','').split(",")[0]
        # group_type = 'DNA'
        # self.logger.info("Found group_type!!!!!!!!!!!!!!!!!!!!!!!!!!!!!!!!!!!!!!!!!!!!!!!!!!!!!!!!!!!!!!!!!!!!!!!!!!!!!!!!!: %s", group_type)
        # conf = self.config['nr']                        ## the nr is just a string here, the name have no actual meanning here. I dont think I need to change the name and distinguish them
                                                        ## However, keep the 'nr' keyword here is confusing. I think I should change this.
        if group_type != 'DNA':
            conf = self.config['nr']
            self.logger.warning("conf: %s" % str(conf))
            grouper.use_discrepancy = conf.get('use_discrepancy',
                                            grouper.use_discrepancy)
            grouper.use_species = conf.get('use_species', grouper.use_species)
            if not grouper.use_species:
                enforce = conf.get('enforce_species',
                                grouper.must_enforce_single_species)
                grouper.must_enforce_single_species = enforce
            return grouper(pdbs, **kwargs)
        else:
            self.config['dna'] = {'use_discrepancy': True}
            conf = self.config['dna']
            self.logger.warning("conf: %s" % str(conf))
            grouper.use_discrepancy = conf.get('use_discrepancy',
                                            grouper.use_discrepancy)
            # grouper.use_species = conf.get('use_species', grouper.use_species)
            # try again to avoid using species
            grouper.use_species = False
            # if not grouper.use_species:
            #     enforce = conf.get('enforce_species',
            #                     grouper.must_enforce_single_species)
            #     ## we do not want to build dna group by single species. Thus, change True to False
            #     ## pipeline have been killed. 
            #     ## I think there is too much to group.
            #     ## Thus, Ekko thinks it is better to group by species for test runnings
            #     grouper.must_enforce_single_species = enforce
            return grouper(pdbs, **kwargs)

    def name_groups(self, groups, parents, group_type):
        """Compute the naming and parents of all groups. Note that this will
>>>>>>> 4906c0c8
        assign parent entries to all groups. However, these parent entries will
        be incorrect when the group is filtered to only those entries within
        a resolution cutoff. This can be corrected by `assign_parents`.

        In other words, each group in groups is a set of ifes from the current release.
        In the previous release, some of these ifes may have been in more than one group.
        Any group an ife was preiously in is called a parent of group.
        Each parent has a handle like 38294 and a version.

        Parameters
        ----------
        groups : list
            List of groups to assign parents to
        parents : list
            List of possible parent groups.

        Returns
        -------
        named : list
            List of groups with 'parents' entries and 'name' filled out.
        """

        ife_count = it.imap(lambda g: len(g['members']), groups)
        ife_count = sum(ife_count)

        self.logger.info("Naming %i groups with %i ifes",
                         len(groups), ife_count)

        namer = Namer(self.config, self.session)
        known = Known(self.config, self.session)
        named = namer(groups, parents, known.handles(group_type))

        named_count = it.imap(lambda g: len(g['members']), named)
        named_count = sum(named_count)
        if named_count != ife_count:
            raise core.InvalidState("Missing named ifes")

        self.logger.info("Named %i groups with %i ifes",
                         len(named), named_count)

        return named


    def counts(self, parents, current):
        """
        Compare two releases and count the number of changes.

        This seems to be pretty fragile since any number of things we
        have tried to speed up this code leads to very high change counts.
        """

        data = []
        grouped = it.groupby(current, lambda g: g['name']['cutoff'])
        for cutoff, groups in grouped:
            entry = {'cutoff': cutoff}
            entry.update(self.cutoff_counts(parents[cutoff], list(groups)))
            data.append(entry)
        return data

    def cutoff_counts(self, parents, groups):
        """
        Compute the counts of changes to relative to the parent class. The
        groups should be from the named method, while parents should be as from
        Known.motifs.

        :param list groups: The list of groups.
        :param list parents: The parent groups.
        :returns: A dictonary with 'pdbs' and 'classes' entries, which
        summarize the changes for the release. The classes entry the same as
        the 'groups' entry produced by ChangeCounter. And the pdbs entry is the
        result of a transform.
        """

        def as_pdbs(group):
            return [m['id'].split('|')[0] for m in group['members']]

        counter = ChangeCounter(self.config, self.session)
        counts = counter(groups, parents, pdbs=as_pdbs)
        counts['ifes'] = counts.pop('members')
        counts['pdbs'].pop('unchanged')
        counts['classes'] = counts.pop('groups')
        return counts


    def within_cutoff(self, group, cutoff):
        """
        Filter the group to produce a new one where all members of the group
        are within the resolution cutoff. This will update the rank of the
        members so that they indicate the new rank.

        :param dict group: The group to filter.
        :param str cutoff: The resolution cutoff to use.
        """

        if cutoff == 'all':
            return copy.deepcopy(group)

        cutoff = float(cutoff)
        updated = copy.deepcopy(group)

        filtered = updated['members']
        filtered = it.ifilter(lambda c: c['resolution'] is not None, filtered)
        filtered = it.ifilter(lambda c: c['resolution'] <= cutoff, filtered)
        filtered = list(filtered)
        if not filtered:
            return {}

        for index, entry in enumerate(filtered):
            entry['rank'] = index

        updated['members'] = filtered
        return updated

<<<<<<< HEAD

    def class_name(self, resolution, entry):
=======
    def class_name(self, resolution, entry, group_type):
>>>>>>> 4906c0c8
        """Create the name of the class given the class and resolution.

        :param dict entry: The class.
        :param str resolution: The resolution cutoff.
        :returns: The class name.
        """
<<<<<<< HEAD

        return NR_CLASS_NAME.format(
            resolution=resolution,
            handle=entry['name']['handle'],
            version=entry['name']['version']
        )


    def filter_groups(self, groups, resolutions):
        """
        This will filter each group so that it contains only the members
=======
        if group_type != 'DNA':
            return NR_CLASS_NAME.format(
                resolution=resolution,
                handle=entry['name']['handle'],
                version=entry['name']['version']
            )
        else:
            return DNA_CLASS_NAME.format(
                resolution=resolution,
                handle=entry['name']['handle'],
                version=entry['name']['version']
            )            

    def filter_groups(self, groups, resolutions, group_type):
        """This will filter each group so that it contains only the members
>>>>>>> 4906c0c8
        with that pass the given resolution cutoff. The cutoffs should be
        be values that are accepted by within_cutoff. In addition, the groups
        will have their group['name']['full'] and group['name']['cutoff']
        entries set.

        Parameters
        ----------
        groups : list
            The list of group dictonaries to filter.
        resolutions : list
            A list of resolution cutoffs to apply. The cutoffs should be as

        Returns
        -------
        groups : list
            List of groups that have been filtered to contain only the
            requested members.
        """

        # put 'all' first and then decreasing order of resolution; might not work
        # resolutions = sorted(resolutions, key=lambda x: float(x) if x != 'all' else 999.0, reverse=True)

        data = []
        # sort group by handle so they clearly run from 00000 to 99999; might not work
        # for entry in sorted(copy.deepcopy(groups), key=lambda x: x['name']['handle']):
        for entry in copy.deepcopy(groups):
            for resolution in resolutions:
                filtered = self.within_cutoff(entry, resolution)
                if not filtered:
                    continue
                filtered['name']['full'] = self.class_name(resolution, entry, group_type)
                filtered['name']['cutoff'] = resolution
                data.append(filtered)

        # it seems to be very important to keep groups together by cutoff
        # maybe because later they will be grouped by cutoff when being recorded
        # still, we can sort from "all" down to 1.5
        # that way, we can use the ranking in the "all" category to determine the
        # ranking in the categories with fewer structures
        # try to also sort by handle ... does not seem to work! Causes all new EC names.
        return sorted(data, key=lambda g: g['name']['cutoff'], reverse=True)


    def attach_parents(self, groups, parents):
        """
        Load all parents of the given representatives. These groups should
        already be named and thus have a parent assignment. However, we need to
        load the parent information for all resolution cutoffs, as well as load
        the representative of the parents, which are not already loaded.

        Parameters
        ----------
        groups : list
            List of all groups to attach the parents to.
        parents : list
            List of all known parents

        Returns
        -------
        groups : list
            List of groups with the 'parents' entries set correctly.
        """

        # return a tuple of cutoff like 3.5 and group handle like 31482
        def as_key(group, cutoff=None):
            if cutoff:
                return (cutoff, group['name']['handle'])
            return (group['name']['cutoff'], group['name']['handle'])

        flattened = it.chain.from_iterable(parents.values())

        # map (cutoff, handle) to parent group, which is a dictionary
        mapping = {as_key(p): p for p in flattened}

        data = []
        for group in copy.deepcopy(groups):
            cutoff = group['name']['cutoff']
            known_parents = []
            for parent in group['parents']:
                key = as_key(parent, cutoff=cutoff)
                if key in mapping:
                    known_parents.append(mapping[key])
            group['parents'] = known_parents
            data.append(group)
        return data


    def using_old_rank(self, group):
        ife_id_list = []
        for parent in group['parents']:
            for member in parent['members']:
                ife_id_list.append(member['id'])
        with self.session() as session:
            query = session.query(mod.NrCqs.ife_id,mod.NrCqs.nr_name,mod.NrCqs.composite_quality_score.label('cqs')).\
            filter(mod.NrCqs.ife_id.in_(ife_id_list)).\
                order_by(desc(mod.NrCqs.nr_name)).distinct(mod.NrCqs.ife_id)
        last_cqs_values = {}
        for result in query:
            last_cqs_values[result.ife_id] = result.cqs

        # self.logger.info("Found last_cqs_values %s", last_cqs_values)

        sorted_last_cqs_values = sorted(last_cqs_values.items(), key=lambda x: x[1])

        # self.logger.info("Found sorted_last_cqs_values %s", sorted_last_cqs_values)

        old_rank = {ife_id: rank for rank, (ife_id, _) in enumerate(sorted_last_cqs_values)}
        ### will return a dict, key is the ife_id and value is the rank of cqs {'ife_id1':0,'ife_id2':1,.....}
        return old_rank

<<<<<<< HEAD

    def find_representatives(self, groups, sorting_key=ranking_key):
        """
        Compute the representative for each group. This will modify the
=======
    def find_representatives(self, groups, group_type, sorting_key=ranking_key):
        """Compute the representative for each group. This will modify the
>>>>>>> 4906c0c8
        group to now have a 'representative' entry containing the
        representative entry. In addition, the members will be sorted and
        assigned a rank based upon the sorting. The representative will always
        be placed in the first position and thus have rank 0, the lowest
        rank.

        Parameters
        ----------
        groups : list
            List of groups to get representatives for
        sorting_key : function, default ranking_key
            A function to use when sorting the members

        Returns
        -------
        groups : list
            The list of groups which have been modified to include the
            representative entry and the members are resorted.
        """
        data = []
        rep_finder = RepresentativeFinder(self.config, self.session)

<<<<<<< HEAD
        # get the list of all nr_class_name values that are already ranked
=======
        if group_type == 'DNA':
            query_key = group_type
        else:
            query_key = 'NR_'   

>>>>>>> 4906c0c8
        with self.session() as session:
            query = session.query(mod.NrClassRank.nr_class_name).\
            filter(func.substr(mod.NrClassRank.nr_class_name, 1, 3) == query_key).\
            distinct()
        nr_class_name_list = [row.nr_class_name for row in query]

        handle_to_ordered_members = {}
        # self.logger.info("Found groups[0] %s", groups[0])
        # must process groups in the same order as given, apparently order is important
        for group in copy.deepcopy(groups):
            handle = group['name']['handle']

            # in order from all, 4.0, 3.5, 3.0, 20.0, etc.

            # old_rank = self.using_old_rank(group)
            # self.logger.info("Found old_rank %s", old_rank)
            # self.logger.info("Found group %s", group)
            # self.logger.info("Found group_parents_members %s", group['parents'][0]['members'])
            # ## checking if we have new ife for this group
            # if len(old_rank) == len(group['parents'][0]['members']):
            #     # Sort the members based on the rank value in old_rank
            #     sorted_parent_members = sorted(group['parents'][0]['members'], key=lambda x: old_rank[x['id']])
            #     sorted_members = sorted(group['members'], key=lambda x: old_rank[x['id']])
            #     group['members'] = sorted_members
            #     group['representative'] = sorted_members[0]
            #     group['parents'][0]['members'] = sorted_parent_members
            # else:
            ## new if statement
            ## make two log info messages and show what is old and what is new.
            # if not WRITE_ALL_EQUIVALENCE_CLASS_RANKINGS and group['comment'] == 'Exact match':
            if (group['name']['full'] in nr_class_name_list) and (not WRITE_ALL_EQUIVALENCE_CLASS_RANKINGS):
                # self.logger.info("Already have ranking and representative for %s", group['name']['full'])
                # The lines below signal that we should retrieve the previous ranking and rep
                # from the database
                group['representative'] = None
                group['members'] = []
            elif handle in handle_to_ordered_members:
                # Use the ranking from equivalence classes at a higher resolution cutoff
                # Saves time because you don't have to compute CQS all over again
                self.logger.info("Using new ranking for %s", group['name']['full'])
                keep_members = []
                for member in handle_to_ordered_members[handle]:
                    # if mem has resolution less than equal to the current cutoff, keep it
                    # convert the resolution to float in a way that will work even if value is 'all'
                    try:
                        res = float(member['resolution'])
                    except:
                        res = 999999.0
                    if res <= float(group['name']['cutoff']):
                        # use deepcopy to avoid changing the member from previous cutoff
                        keep_members.append(copy.deepcopy(member))

                group['representative'] = keep_members[0]

                self.logger.info('Representative chain %s' % str(group['representative']['id']))

                group['members'] = keep_members
                for index, member in enumerate(group['members']):
                    member['rank'] = index
                    self.logger.info("rank %3d ife %s" % (index, member['id']))
            else:
                # Look up data, calculate CQS, and rank the members
                #
                self.logger.info("Ranking and selecting representative for %s", group['name']['full'])
                ordered_members = rep_finder(group)
                group['representative'] = ordered_members[0]

                self.logger.info('Representative chain %s' % str(group['representative']['id']))

                group['members'] = ordered_members
                for index, member in enumerate(group['members']):
                    member['rank'] = index

                # uncomment the next line to use the elif statement above and save some time
                # but maybe this scrambles the connection to the parents and thus backfires
                handle_to_ordered_members[handle] = ordered_members
            data.append(group)
        return data


    def __call__(self, pdbs, parent_release, current_release,
                 cutoffs=RESOLUTION_GROUPS, **kwargs):
        """Build the nr set.

        :pdbs: The list of pdbs to process.
        :current: Current release id.
        :new: Id for the next release.
        :resolutions: Resolution groups to create a class for.
        :returns: A list of nr classes with their memebers and parents.
        """

        if not pdbs:
            raise core.InvalidState("Must give pdbs to group")

        self.logger.info("Building nr release with %i pdbs", len(pdbs))

        groups = self.group(pdbs, **kwargs)
<<<<<<< HEAD

        self.logger.info(str(groups[0]))

        # nice try, but you simply cannot sort the groups here
        # also cannot sort groups or parents later because they apparently need to stay in the same order
        # groups = sorted(groups, key=lambda x: x.get('resolution',"zzz"), reverse=True)
=======
        group_type = kwargs.get('nr_molecule_parent_current','').split(",")[0]
        # self.logger.info("Found kwargs !!!!!!!!!!!!!!!!!!!!!!!!!!!!!!!!!!!!!!!!!!!!!!!!!!!!!!!!!!!!!!!!!!!!!!!!!!!!!!!!!: %s", kwargs)
        # self.logger.info("Found group_type!!!!!!!!!!!!!!!!!!!!!!!!!!!!!!!!!!!!!!!!!!!!!!!!!!!!!!!!!!!!!!!!!!!!!!!!!!!!!!!!!: %s", group_type)
        # group_type = 'DNA'
>>>>>>> 4906c0c8

        # self.logger.info("Found pdbs %s", pdbs)
        # self.logger.info("Found groups %s", groups)
        parents = self.load_parents(parent_release, cutoffs, group_type)
        # self.logger.info("Found parents %s", parents)

<<<<<<< HEAD
        # next line seems to match up 'all' groups with their nearest parent
        named = self.name_groups(groups, parents['all'])

        # next line makes different versions of the groups at different cutoffs
        filtered = self.filter_groups(named, cutoffs)

=======
        named = self.name_groups(groups, parents['all'], group_type)
        filtered = self.filter_groups(named, cutoffs, group_type)
>>>>>>> 4906c0c8
        with_parents = self.attach_parents(filtered, parents)

        # self.logger.info("Found with_parents %s", with_parents)
        with_reps = self.find_representatives(with_parents, group_type)
        # self.logger.info("Found find_representatives %s", with_reps)

        return {
            'parent_counts': self.counts(parents, with_reps),
            'groups': with_reps,
            'release': current_release,
            'parent': parent_release,
        }


class RepresentativeFinder(core.Base):
    """
    A class to find the representative for a group of ifes.
    This will find the best in terms of the criterion
    NR_REPRESENTATIVE_METHOD.

    Attributes
    ----------
    methods : set
        A set of the known method names.
    """

    @property
    def methods(self):
        """Get the known methods for selecting a representative.
        """
        if not hasattr(self, '_methods'):
            self._methods = set(n for n, k in reps.known())
        return self._methods


    def method(self, name):
        """Get the method with the given name.

        Parameters
        ----------
        name : str
            The name of the method

        Returns
        -------
            An object that can be called to find the representative.
        """
        # self.logger.info("tracking numbers #0001")
        finder = reps.fetch(name)
        # self.logger.info("tracking numbers #0002")
        ## Actually, the return info is equal to CompSocre(self.config, self.session)
        ## We normally rename a class or initial a class in this way, finder = CompScore(self.config, self.session)
        return finder(self.config, self.session)


    def __call__(self, group, method=NR_REPRESENTATIVE_METHOD):
        """Find the representative for the group.

        Parameters
        ----------
        group : dict
            The grouping to find a representative for.
        method : str, default `pymotifs.constants.NR_REPRESENTATIVE_METHOD`
            Name of the method to use for finding a representative.

        Returns
        -------
            The ife which should be the representative.
        """

        if not group:
            raise core.InvalidState("No group given")

        if method not in self.methods:
            raise core.InvalidState("Unknown method %s" % method)

        finder = self.method(method)
        # self.logger.info("Found group in RepresentativeFinder class: %s", group)
        new_data=finder(group)
        # self.logger.info("Found finder(group) in RepresentativeFinder class: %s", new_data)
        return new_data<|MERGE_RESOLUTION|>--- conflicted
+++ resolved
@@ -40,12 +40,7 @@
             distinct()
             return set(result.handle for result in query)
 
-<<<<<<< HEAD
-
-    def classes(self, release_id, cutoff):
-=======
     def classes(self, release_id, cutoff, group_type):
->>>>>>> 4906c0c8
         """Get all classes with the given resolution cutoff in the given
         release. If nothing is below the cutoff then an empty dictonary will be
         returned.
@@ -101,11 +96,8 @@
                      mod.PdbInfo.pdb_id == mod.IfeInfo.pdb_id).\
                 filter(mod.NrClasses.nr_release_id == release_id).\
                 filter(mod.NrClasses.resolution == cutoff).\
-<<<<<<< HEAD
                 filter(mod.IfeInfo.new_style == True).\
-=======
                 filter(func.substr(mod.NrClasses.name, 1, 3) == query_key).\
->>>>>>> 4906c0c8
                 order_by(mod.NrClasses.nr_class_id, mod.NrClassRank.rank)
             self.logger.info("finish the query of the class function in the nr/builder.py")
             results = coll.defaultdict(empty)
@@ -270,23 +262,6 @@
             raise core.Skip("Too few pdb files being processed to run the nr stage and make a representative set: %i" % len(pdbs))
 
         grouper = Grouper(self.config, self.session)
-<<<<<<< HEAD
-        conf = self.config['nr']
-        self.logger.warning("conf: %s" % str(conf))
-        grouper.use_discrepancy = conf.get('use_discrepancy',
-                                           grouper.use_discrepancy)
-        grouper.use_species = conf.get('use_species', grouper.use_species)
-        if not grouper.use_species:
-            enforce = conf.get('enforce_species',
-                               grouper.must_enforce_single_species)
-            grouper.must_enforce_single_species = enforce
-        return grouper(pdbs, **kwargs)
-
-
-    def name_groups(self, groups, parents):
-        """
-        Compute the naming and parents of all groups. Note that this will
-=======
         # I think we have to set the nr_molecule_parent_current value in the following pipeline running for both DNA and RNA
         group_type = kwargs.get('nr_molecule_parent_current','').split(",")[0]
         # group_type = 'DNA'
@@ -325,7 +300,6 @@
 
     def name_groups(self, groups, parents, group_type):
         """Compute the naming and parents of all groups. Note that this will
->>>>>>> 4906c0c8
         assign parent entries to all groups. However, these parent entries will
         be incorrect when the group is filtered to only those entries within
         a resolution cutoff. This can be corrected by `assign_parents`.
@@ -439,31 +413,13 @@
         updated['members'] = filtered
         return updated
 
-<<<<<<< HEAD
-
-    def class_name(self, resolution, entry):
-=======
     def class_name(self, resolution, entry, group_type):
->>>>>>> 4906c0c8
         """Create the name of the class given the class and resolution.
 
         :param dict entry: The class.
         :param str resolution: The resolution cutoff.
         :returns: The class name.
         """
-<<<<<<< HEAD
-
-        return NR_CLASS_NAME.format(
-            resolution=resolution,
-            handle=entry['name']['handle'],
-            version=entry['name']['version']
-        )
-
-
-    def filter_groups(self, groups, resolutions):
-        """
-        This will filter each group so that it contains only the members
-=======
         if group_type != 'DNA':
             return NR_CLASS_NAME.format(
                 resolution=resolution,
@@ -479,7 +435,6 @@
 
     def filter_groups(self, groups, resolutions, group_type):
         """This will filter each group so that it contains only the members
->>>>>>> 4906c0c8
         with that pass the given resolution cutoff. The cutoffs should be
         be values that are accepted by within_cutoff. In addition, the groups
         will have their group['name']['full'] and group['name']['cutoff']
@@ -590,15 +545,8 @@
         ### will return a dict, key is the ife_id and value is the rank of cqs {'ife_id1':0,'ife_id2':1,.....}
         return old_rank
 
-<<<<<<< HEAD
-
-    def find_representatives(self, groups, sorting_key=ranking_key):
-        """
-        Compute the representative for each group. This will modify the
-=======
     def find_representatives(self, groups, group_type, sorting_key=ranking_key):
         """Compute the representative for each group. This will modify the
->>>>>>> 4906c0c8
         group to now have a 'representative' entry containing the
         representative entry. In addition, the members will be sorted and
         assigned a rank based upon the sorting. The representative will always
@@ -621,15 +569,11 @@
         data = []
         rep_finder = RepresentativeFinder(self.config, self.session)
 
-<<<<<<< HEAD
-        # get the list of all nr_class_name values that are already ranked
-=======
         if group_type == 'DNA':
             query_key = group_type
         else:
             query_key = 'NR_'   
 
->>>>>>> 4906c0c8
         with self.session() as session:
             query = session.query(mod.NrClassRank.nr_class_name).\
             filter(func.substr(mod.NrClassRank.nr_class_name, 1, 3) == query_key).\
@@ -727,36 +671,18 @@
         self.logger.info("Building nr release with %i pdbs", len(pdbs))
 
         groups = self.group(pdbs, **kwargs)
-<<<<<<< HEAD
-
-        self.logger.info(str(groups[0]))
-
-        # nice try, but you simply cannot sort the groups here
-        # also cannot sort groups or parents later because they apparently need to stay in the same order
-        # groups = sorted(groups, key=lambda x: x.get('resolution',"zzz"), reverse=True)
-=======
         group_type = kwargs.get('nr_molecule_parent_current','').split(",")[0]
         # self.logger.info("Found kwargs !!!!!!!!!!!!!!!!!!!!!!!!!!!!!!!!!!!!!!!!!!!!!!!!!!!!!!!!!!!!!!!!!!!!!!!!!!!!!!!!!: %s", kwargs)
         # self.logger.info("Found group_type!!!!!!!!!!!!!!!!!!!!!!!!!!!!!!!!!!!!!!!!!!!!!!!!!!!!!!!!!!!!!!!!!!!!!!!!!!!!!!!!!: %s", group_type)
         # group_type = 'DNA'
->>>>>>> 4906c0c8
 
         # self.logger.info("Found pdbs %s", pdbs)
         # self.logger.info("Found groups %s", groups)
         parents = self.load_parents(parent_release, cutoffs, group_type)
         # self.logger.info("Found parents %s", parents)
 
-<<<<<<< HEAD
-        # next line seems to match up 'all' groups with their nearest parent
-        named = self.name_groups(groups, parents['all'])
-
-        # next line makes different versions of the groups at different cutoffs
-        filtered = self.filter_groups(named, cutoffs)
-
-=======
         named = self.name_groups(groups, parents['all'], group_type)
         filtered = self.filter_groups(named, cutoffs, group_type)
->>>>>>> 4906c0c8
         with_parents = self.attach_parents(filtered, parents)
 
         # self.logger.info("Found with_parents %s", with_parents)

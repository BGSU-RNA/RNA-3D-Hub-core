"""
This module contains the code for creating a new NR set. It can find and
group all ifes from structures into classes and then pick a representative of
that class.
"""

import copy
import itertools as it
import collections as coll

from pymotifs import core
from pymotifs import models as mod

from pymotifs.utils.naming import Namer
from pymotifs.nr import representatives as reps
from pymotifs.utils.naming import ChangeCounter
from pymotifs.nr.groups.simplified import Grouper
from pymotifs.nr.groups.simplified import ranking_key

from pymotifs.constants import NR_REPRESENTATIVE_METHOD
from pymotifs.constants import RESOLUTION_GROUPS
from pymotifs.constants import NR_CLASS_NAME
from sqlalchemy import desc
from pymotifs.constants import WRITE_ALL_EQUIVALENCE_CLASS_RANKINGS


class Known(core.Base):
    def handles(self):
        """Return a set of all known handles for the nr set.
        """
        with self.session() as session:
            query = session.query(mod.NrClasses.handle).distinct()
            return set(result.handle for result in query)

    def classes(self, release_id, cutoff):
        """Get all classes with the given resolution cutoff in the given
        release. If nothing is below the cutoff then an empty dictonary will be
        returned.

        :release_id: Release id to lookup.
        :cutoff: The resolution cutoff to use. Default is 'all'.
        :returns A list of dictonaries for each class.
        """

        def empty():
            return {
                'members': [],
                'representative': None,
                'name': {
                    'class_id': None,
                    'full': None,
                    'handle': None,
                    'version': None,
                    'cutoff': cutoff,
                },
                'release': release_id,
            }

        def as_member(result):
            return {
                'id': result.id,
                'length': result.length,
                'bp': result.bp,
                'resolution': result.resolution,
            }

        with self.session() as session:
            query = session.query(mod.NrClassRank.ife_id.label('id'),
                                  mod.NrClasses.handle.label('handle'),
                                  mod.NrClasses.version.label('version'),
                                  mod.NrClasses.nr_class_id.label('class_id'),
                                  mod.NrClasses.name.label('full_name'),
                                  mod.NrClassRank.rank,
                                  mod.IfeInfo.bp_count.label('bp'),
                                  mod.IfeInfo.length.label('length'),
                                  mod.PdbInfo.resolution,
                                  ).\
                join(mod.NrClasses,
                     mod.NrClassRank.nr_class_name == mod.NrClasses.name).\
                join(mod.IfeInfo,
                     mod.IfeInfo.ife_id == mod.NrClassRank.ife_id).\
                join(mod.PdbInfo,
                     mod.PdbInfo.pdb_id == mod.IfeInfo.pdb_id).\
                filter(mod.NrClasses.nr_release_id == release_id).\
                filter(mod.NrClasses.resolution == cutoff).\
                order_by(mod.NrClasses.nr_class_id, mod.NrClassRank.rank)
            self.logger.info("finish the query of the class functionin the nr/builder.py")
            results = coll.defaultdict(empty)
            for result in query:
                member = as_member(result)
                results[result.class_id]['members'].append(member)
                # if result.rep:
                #     results[result.class_id]['representative'] = member
                if result.rank == 0:
                    results[result.class_id]['representative'] = member

                results[result.class_id]['name'] = {
                    'class_id': result.class_id,
                    'full': result.full_name,
                    'handle': result.handle,
                    'version': int(result.version),
                    'cutoff': cutoff,
                }

        return results.values()

    def Old_classes(self, release_id, cutoff):
        """Get all classes with the given resolution cutoff in the given
        release. If nothing is below the cutoff then an empty dictonary will be
        returned.

        :release_id: Release id to lookup.
        :cutoff: The resolution cutoff to use. Default is 'all'.
        :returns A list of dictonaries for each class.
        """

        def empty():
            return {
                'members': [],
                'representative': None,
                'name': {
                    'class_id': None,
                    'full': None,
                    'handle': None,
                    'version': None,
                    'cutoff': cutoff,
                },
                'release': release_id,
            }

        def as_member(result):
            return {
                'id': result.id,
                'length': result.length,
                'bp': result.bp,
                'resolution': result.resolution,
            }

        with self.session() as session:
            query = session.query(mod.NrChains.ife_id.label('id'),
                                mod.NrClasses.handle.label('handle'),
                                mod.NrClasses.version.label('version'),
                                mod.NrClasses.nr_class_id.label('class_id'),
                                mod.NrClasses.name.label('full_name'),
                                mod.NrChains.rep,
                                mod.IfeInfo.bp_count.label('bp'),
                                mod.IfeInfo.length.label('length'),
                                mod.PdbInfo.resolution,
                                ).\
                join(mod.NrClasses,
                    mod.NrChains.nr_class_id == mod.NrClasses.nr_class_id).\
                join(mod.IfeInfo,
                    mod.IfeInfo.ife_id == mod.NrChains.ife_id).\
                join(mod.PdbInfo,
                    mod.PdbInfo.pdb_id == mod.IfeInfo.pdb_id).\
                filter(mod.NrClasses.nr_release_id == release_id).\
                filter(mod.NrClasses.resolution == cutoff).\
                order_by(mod.NrClasses.nr_class_id, mod.NrChains.rank)

            results = coll.defaultdict(empty)
            for result in query:
                member = as_member(result)
                results[result.class_id]['members'].append(member)
                if result.rep:
                    results[result.class_id]['representative'] = member

                results[result.class_id]['name'] = {
                    'class_id': result.class_id,
                    'full': result.full_name,
                    'handle': result.handle,
                    'version': int(result.version),
                    'cutoff': cutoff,
                }

        return results.values()




    def mapping(self, release_id, names):
        """Create a mapping from nr class names to id in the database. This
        will raise an exception if it cannot find all names or if not given a
        list of names and a release id.

        :names: A list of names.
        :release_id: The release id to use.
        :returns: A dictonary mapping class_name to id.
        """

        if not names or not release_id:
            raise core.InvalidState("Must give names and release id")

        with self.session() as session:
            query = session.query(mod.NrClasses.nr_class_id,
                                  mod.NrClasses.name,
                                  ).\
                filter(mod.NrClasses.name.in_(names)).\
                filter(mod.NrClasses.nr_release_id == release_id)

            if query.count() == 0:
                self.logger.info(names)
                raise core.InvalidState("Found no clases with given names")

            mapping = {}
            for result in query:
                mapping[result.name] = result.nr_class_id

        if len(mapping) != len(names):
            raise core.InvalidState("Could not map all names")

        return mapping


class Builder(core.Base):
    """Class to build a new nr set. This handles the logic of grouping the ifes
    into groups, filter them by resolutions, name them using the previous
    release as well as determine the representative.
    """

    def load_parents(self, parent_release, cutoffs):
        parents = {}
        known = Known(self.config, self.session)
        for cutoff in cutoffs:
            parents[cutoff] = known.classes(parent_release, cutoff)
        return parents

    def group(self, pdbs, **kwargs):
        """Group all pdbs into nr sets. This will look at the 'nr key in the
        config dict to determine if grouping should use discrepancy (key:
        use_discrepancy, deafult True), use species (key: use_species, default
        True) and enforce single species per group (key: enforce_species,
        default: True). This uses the grouper in pymotifs.nr.groups.simplified
        to group.

        Parameters
        ----------
        pdbs : list
            List of PDB ids to group.

        Returns
        -------
        groups : list
            List of grouped IFE's.
        """
        grouper = Grouper(self.config, self.session)
        conf = self.config['nr']
        self.logger.warning("conf: %s" % str(conf))
        grouper.use_discrepancy = conf.get('use_discrepancy',
                                           grouper.use_discrepancy)
        grouper.use_species = conf.get('use_species', grouper.use_species)
        if not grouper.use_species:
            enforce = conf.get('enforce_species',
                               grouper.must_enforce_single_species)
            grouper.must_enforce_single_species = enforce
        return grouper(pdbs, **kwargs)

    def name_groups(self, groups, parents):
        """Compute the naming and parents of all groups. Note that this will
        assign parent entries to all groups. However, these parent entries will
        be incorrect when the group is filtered to only those entries within
        a resolution cutoff. This can be corrected by `assign_parents`.

        Parameters
        ----------
        groups : list
            List of groups to assign parents to
        parents : list
            List of possible parent groups.

        Returns
        -------
        named : list
            List of groups with 'parents' entries and 'name' filled out.
        """

        ife_count = it.imap(lambda g: len(g['members']), groups)
        ife_count = sum(ife_count)

        self.logger.info("Naming %i groups with %i ifes",
                         len(groups), ife_count)

        namer = Namer(self.config, self.session)
        known = Known(self.config, self.session)
        named = namer(groups, parents, known.handles())

        named_count = it.imap(lambda g: len(g['members']), named)
        named_count = sum(named_count)
        if named_count != ife_count:
            raise core.InvalidState("Missing named ifes")

        self.logger.info("Named %i groups with %i ifes",
                         len(named), named_count)

        return named

    def counts(self, parents, current):
        """Compare two releases and count the number of changes.
        """

        data = []
        grouped = it.groupby(current, lambda g: g['name']['cutoff'])
        for cutoff, groups in grouped:
            entry = {'cutoff': cutoff}
            entry.update(self.cutoff_counts(parents[cutoff], list(groups)))
            data.append(entry)
        return data

    def cutoff_counts(self, parents, groups):
        """Compute the counts of changes to relative to the parent class. The
        groups should be from the named method, while parents should be as from
        Known.motifs.

        :param list groups: The list of groups.
        :param list parents: The parent groups.
        :returns: A dictonary with 'pdbs' and 'classes' entries, which
        summarize the changes for the release. The classes entry the same as
        the 'groups' entry produced by ChangeCounter. And the pdbs entry is the
        result of a transform.
        """

        def as_pdbs(group):
            return [m['id'].split('|')[0] for m in group['members']]

        counter = ChangeCounter(self.config, self.session)
        counts = counter(groups, parents, pdbs=as_pdbs)
        counts['ifes'] = counts.pop('members')
        counts['pdbs'].pop('unchanged')
        counts['classes'] = counts.pop('groups')
        return counts

    def within_cutoff(self, group, cutoff):
        """Filter the group to produce a new one where all members of the group
        are within the resolution cutoff. This will update the rank of the
        members so that they indicate the new rank.

        :param dict group: The group to filter.
        :param str cutoff: The resolution cutoff to use.
        """

        if cutoff == 'all':
            return copy.deepcopy(group)

        cutoff = float(cutoff)
        updated = copy.deepcopy(group)

        filtered = updated['members']
        filtered = it.ifilter(lambda c: c['resolution'] is not None, filtered)
        filtered = it.ifilter(lambda c: c['resolution'] <= cutoff, filtered)
        filtered = list(filtered)
        if not filtered:
            return {}

        for index, entry in enumerate(filtered):
            entry['rank'] = index

        updated['members'] = filtered
        return updated

    def class_name(self, resolution, entry):
        """Create the name of the class given the class and resolution.

        :param dict entry: The class.
        :param str resolution: The resolution cutoff.
        :returns: The class name.
        """

        return NR_CLASS_NAME.format(
            resolution=resolution,
            handle=entry['name']['handle'],
            version=entry['name']['version']
        )

    def filter_groups(self, groups, resolutions):
        """This will filter each group so that it contains only the members
        with that pass the given resolution cutoff. The cutoffs should be
        be values that are accepted by within_cutoff. In addition, the groups
        will have their group['name']['full'] and group['name']['cutoff']
        entries set.

        Parameters
        ----------
        groups : list
            The list of group dictonaries to filter.
        resolutions : list
            A list of resolution cutoffs to apply. The cutoffs should be as

        Returns
        -------
        groups : list
            List of groups that have been filtered to contain only the
            requested members.
        """

        data = []
        for entry in copy.deepcopy(groups):
            for resolution in resolutions:
                filtered = self.within_cutoff(entry, resolution)
                if not filtered:
                    continue
                filtered['name']['full'] = self.class_name(resolution, entry)
                filtered['name']['cutoff'] = resolution
                data.append(filtered)
        return sorted(data, key=lambda g: g['name']['cutoff'])

    def attach_parents(self, groups, parents):
        """Load all parents of the given representatives. These groups should
        already be named and thus have a parent assignment. However, we need to
        load the parent information for all resolution cutoffs, as well as load
        the representative of the parents, which are not already loaded.

        Parameters
        ----------
        groups : list
            List of all groups to attach the parents to.
        parents : list
            List of all known parents

        Returns
        -------
        groups : list
            List of groups with the 'parents' entries set correctly.
        """

        def as_key(group, cutoff=None):
            if cutoff:
                return (cutoff, group['name']['handle'])
            return (group['name']['cutoff'], group['name']['handle'])

        flattened = it.chain.from_iterable(parents.values())
        mapping = {as_key(p): p for p in flattened}

        data = []
        for group in copy.deepcopy(groups):
            cutoff = group['name']['cutoff']
            parents = []
            for parent in group['parents']:
                key = as_key(parent, cutoff=cutoff)
                if key in mapping:
                    parents.append(mapping[key])
            group['parents'] = parents
            data.append(group)
        return data

    def using_old_rank(self, group):
        ife_id_list = []
        for parent in group['parents']:
            for member in parent['members']:
                ife_id_list.append(member['id'])
        with self.session() as session:
            query = session.query(mod.NrCqs.ife_id,mod.NrCqs.nr_name,mod.NrCqs.composite_quality_score.label('cqs')).\
            filter(mod.NrCqs.ife_id.in_(ife_id_list)).\
                order_by(desc(mod.NrCqs.nr_name)).distinct(mod.NrCqs.ife_id)
        last_cqs_values = {}
        for result in query:
            last_cqs_values[result.ife_id] = result.cqs

        # self.logger.info("Found last_cqs_values %s", last_cqs_values)

        sorted_last_cqs_values = sorted(last_cqs_values.items(), key=lambda x: x[1])

        # self.logger.info("Found sorted_last_cqs_values %s", sorted_last_cqs_values)

        old_rank = {ife_id: rank for rank, (ife_id, _) in enumerate(sorted_last_cqs_values)}
        ### will return a dict, key is the ife_id and value is the rank of cqs {'ife_id1':0,'ife_id2':1,.....}
        return old_rank

    def find_representatives(self, groups, sorting_key=ranking_key):
        """Compute the representative for each group. This will modify the
        group to now have a 'representative' entry containing the
        representative entry. In addition, the members will be sorted and
        assigned a rank based upon the sorting. The representative will always
        be placed in the first position and thus have rank 0, the lowest
        rank.

        Parameters
        ----------
        groups : list
            List of groups to get representatives for
        sorting_key : function, default ranking_key
            A function to use when sorting the members

        Returns
        -------
        groups : list
            The list of groups which have been modified to include the
            representative entry and the members are resorted.
        """
<<<<<<< HEAD
        ## from pprint import pprint
=======
>>>>>>> 02cc53c6
        data = []
        rep_finder = RepresentativeFinder(self.config, self.session)
        class_id_to_ranking = {}
        ## nr_class_name_checking

        with self.session() as session:
            query = session.query(mod.NrClassRank.nr_class_name).distinct()
        nr_class_name_list = [row.nr_class_name for row in query]

        # self.logger.info("Found groups[0] %s", groups[0])
        for group in copy.deepcopy(groups):
<<<<<<< HEAD
            # obj_vars = vars(group)
            # pprint(obj_vars)
            ordered_members = rep_finder(group)
            group['representative'] = ordered_members[0]
            
            group['members'] = ordered_members
            for index, member in enumerate(group['members']):
                member['rank'] = index
=======
            # old_rank = self.using_old_rank(group)
            # self.logger.info("Found old_rank %s", old_rank)
            # self.logger.info("Found group %s", group)
            # self.logger.info("Found group_parents_members %s", group['parents'][0]['members'])
            # ## checking if we have new ife for this group
            # if len(old_rank) == len(group['parents'][0]['members']):
            #     # Sort the members based on the rank value in old_rank
            #     sorted_parent_members = sorted(group['parents'][0]['members'], key=lambda x: old_rank[x['id']])
            #     sorted_members = sorted(group['members'], key=lambda x: old_rank[x['id']])
            #     group['members'] = sorted_members
            #     group['representative'] = sorted_members[0]
            #     group['parents'][0]['members'] = sorted_parent_members
            # else:
            ## new if statement
            ## make two log info messages and show what is old and what is new.
            # if not WRITE_ALL_EQUIVALENCE_CLASS_RANKINGS and group['comment'] == 'Exact match':
            if (group['name']['full'] in nr_class_name_list) and (not WRITE_ALL_EQUIVALENCE_CLASS_RANKINGS):
                self.logger.info("Already have ranking and representative for %s", group['name']['full'])
                group['representative'] = None
                group['members'] = []
            else:
                self.logger.info("Ranking and selecting representative for %s", group['name']['full'])
                ordered_members = rep_finder(group)
                group['representative'] = ordered_members[0]
                group['members'] = ordered_members
                for index, member in enumerate(group['members']):
                    member['rank'] = index
>>>>>>> 02cc53c6
            data.append(group)
        # print(qwerty)
        return data

    def __call__(self, pdbs, parent_release, current_release,
                 cutoffs=RESOLUTION_GROUPS, **kwargs):
        """Build the nr set.

        :pdbs: The list of pdbs to process.
        :current: Current release id.
        :new: Id for the next release.
        :resolutions: Resolution groups to create a class for.
        :returns: A list of nr classes with their memebers and parents.
        """

        if not pdbs:
            raise core.InvalidState("Must give pdbs to group")

        self.logger.info("Building nr release with %i pdbs", len(pdbs))

        groups = self.group(pdbs, **kwargs)
        # self.logger.info("Found pdbs %s", pdbs)
        # self.logger.info("Found groups %s", groups)
        parents = self.load_parents(parent_release, cutoffs)
        # self.logger.info("Found parents %s", parents)

        named = self.name_groups(groups, parents['all'])
        filtered = self.filter_groups(named, cutoffs)
        with_parents = self.attach_parents(filtered, parents)
        # self.logger.info("Found with_parents %s", with_parents)
        with_reps = self.find_representatives(with_parents)
        # self.logger.info("Found find_representatives %s", with_reps)

        return {
            'parent_counts': self.counts(parents, with_reps),
            'groups': with_reps,
            'release': current_release,
            'parent': parent_release,
        }


class RepresentativeFinder(core.Base):
    """A class to find the representative for a group of ifes.
    This will find the best in terms of the criterion
    NR_REPRESENTATIVE_METHOD.

    Attributes
    ----------
    methods : set
        A set of the known method names.
    """

    @property
    def methods(self):
        """Get the known methods for selecting a representative.
        """
        if not hasattr(self, '_methods'):
            self._methods = set(n for n, k in reps.known())
        return self._methods

    def method(self, name):
        """Get the method with the given name.

        Parameters
        ----------
        name : str
            The name of the method

        Returns
        -------
            An object that can be called to find the representative.
        """
        # self.logger.info("tracking numbers #0001")
        finder = reps.fetch(name)
        # self.logger.info("tracking numbers #0002")
        ## Actually, the return info is equal to CompSocre(self.config, self.session)
        ## We normally rename a class or initial a class in this way, finder = CompScore(self.config, self.session)
        return finder(self.config, self.session)

    def __call__(self, group, method=NR_REPRESENTATIVE_METHOD):
        """Find the representative for the group.

        Parameters
        ----------
        group : dict
            The grouping to find a representative for.
        method : str, default `pymotifs.constants.NR_REPRESENTATIVE_METHOD`
            Name of the method to use for finding a representative.

        Returns
        -------
            The ife which should be the representative.
        """

        if not group:
            raise core.InvalidState("No group given")

        if method not in self.methods:
            raise core.InvalidState("Unknown method %s" % method)

        finder = self.method(method)
<<<<<<< HEAD
        return finder('Dr.Zirbel')
=======
        # self.logger.info("Found group in findrepresentative class: %s", group)
        new_data=finder(group)
        # self.logger.info("Found finder(group) in findrepresentative class: %s", new_data)
        return new_data
>>>>>>> 02cc53c6
        return finder(group)<|MERGE_RESOLUTION|>--- conflicted
+++ resolved
@@ -485,10 +485,6 @@
             The list of groups which have been modified to include the
             representative entry and the members are resorted.
         """
-<<<<<<< HEAD
-        ## from pprint import pprint
-=======
->>>>>>> 02cc53c6
         data = []
         rep_finder = RepresentativeFinder(self.config, self.session)
         class_id_to_ranking = {}
@@ -500,16 +496,6 @@
 
         # self.logger.info("Found groups[0] %s", groups[0])
         for group in copy.deepcopy(groups):
-<<<<<<< HEAD
-            # obj_vars = vars(group)
-            # pprint(obj_vars)
-            ordered_members = rep_finder(group)
-            group['representative'] = ordered_members[0]
-            
-            group['members'] = ordered_members
-            for index, member in enumerate(group['members']):
-                member['rank'] = index
-=======
             # old_rank = self.using_old_rank(group)
             # self.logger.info("Found old_rank %s", old_rank)
             # self.logger.info("Found group %s", group)
@@ -537,7 +523,6 @@
                 group['members'] = ordered_members
                 for index, member in enumerate(group['members']):
                     member['rank'] = index
->>>>>>> 02cc53c6
             data.append(group)
         # print(qwerty)
         return data
@@ -639,12 +624,8 @@
             raise core.InvalidState("Unknown method %s" % method)
 
         finder = self.method(method)
-<<<<<<< HEAD
-        return finder('Dr.Zirbel')
-=======
         # self.logger.info("Found group in findrepresentative class: %s", group)
         new_data=finder(group)
         # self.logger.info("Found finder(group) in findrepresentative class: %s", new_data)
         return new_data
->>>>>>> 02cc53c6
         return finder(group)
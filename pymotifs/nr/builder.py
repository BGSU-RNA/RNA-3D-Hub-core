--- conflicted
+++ resolved
@@ -103,12 +103,8 @@
                 filter(mod.IfeInfo.new_style == True).\
                 filter(mod.NrClasses.name.startswith(query_key)).\
                 order_by(mod.NrClasses.nr_class_id, mod.NrClassRank.rank)
-<<<<<<< HEAD
             self.logger.info("finish the query of the class function in the nr/builder.py")
             results = defaultdict(empty)
-=======
-            results = coll.defaultdict(empty)
->>>>>>> 127f0e98
             for result in query:
                 member = as_member(result)
                 results[result.class_id]['members'].append(member)

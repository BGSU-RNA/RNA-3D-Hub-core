--- conflicted
+++ resolved
@@ -63,13 +63,14 @@
     """A flag to force groups to have distinct species"""
     must_enforce_single_species = True
 
+    """A flag to tell what molecule type to work on"""
+    molecule_type = 'RNA'
+
     def valid_ife(self, ife):
-        """Check if the given ife is valid. If not a warning statement will be
+        """
+        Check if the given ife is valid. If not a warning statement will be
         produced and false returned. Ifes are valid if they have a non zero
-        length. This constraint exists because some structures contain only
-        modified RNA bases. These cannot be grouped (or really processed) by
-        our nr set. So we remove them as to not get a series of 0 length groups
-        in our nr clustering.
+        length.
 
         :param dict ife: An ife as loaded by `self.ifes`.
         :returns: A flag to indicate if the ife is valid.
@@ -82,13 +83,24 @@
 
     def ifes(self, pdb):
         """
-        Load all ife chains from a given pdb. This will get the RNA chains as
+        Load all ife chains from a given pdb. This will get the RNA/DNA chains as
         well as load some interaction data about the chains.
 
         :pdb: A pdb to get the chains for.
         :returns: A list of dictionaries with data about all chains. The data
         is that which is provided by the info method.
         """
+
+        if self.molecule_type == 'RNA':
+            nucleic_acid_types = set(['Polyribonucleotide (RNA)','polyribonucleotide'])
+            nucleic_acid_types.add('DNA/RNA Hybrid')
+            nucleic_acid_types.add('NA-hybrid')
+            nucleic_acid_types.add('polydeoxyribonucleotide/polyribonucleotide hybrid')
+        else:
+            nucleic_acid_types = set(['Polydeoxyribonucleotide (DNA)','polydeoxyribonucleotide'])
+            nucleic_acid_types.add('DNA/RNA Hybrid')
+            nucleic_acid_types.add('NA-hybrid')
+            nucleic_acid_types.add('polydeoxyribonucleotide/polyribonucleotide hybrid')
 
         with self.session() as session:
             query = session.query(mod.ChainInfo.sequence,
@@ -119,13 +131,14 @@
                 filter(mod.IfeInfo.pdb_id == pdb).\
                 filter(mod.IfeInfo.new_style == True).\
                 filter(mod.ExpSeqInfo.was_normalized == 1).\
+                filter(mod.ChainInfo.entity_macromolecule_type.in_(nucleic_acid_types)).\
                 order_by(mod.IfeChains.ife_id, mod.IfeChains.index)
 
             if query.count() == 0:
                 self.logger.warn("No ifes found for %s" % pdb)
                 return []
 
-            grouped = it.imap(result2dict, query)                       ## This is confusing. The result2dict function returns "A dictionary with the keys from the query". I am not sure what is the keys for a joined query.
+            grouped = it.imap(result2dict, query)    ## This is confusing. The result2dict function returns "A dictionary with the keys from the query". I am not sure what is the keys for a joined query.
 
             # self.logger.info('show the value of the "grouped" variable%s'%grouped)
             ## example ('d:', {u'is_accompanying': 0, u'is_integral': 1, 'name': 'A', u'sequence': 'CAAAGAAAAG', 'pdb': '7OOO', 'method': 'X-RAY DIFFRACTION', u'length': 10L, 'db_id': 139555L, 'bp': 0L, 'species': 32630L, u'resolution': 2.57, 'id': '7OOO|1|A+7OOO|1|B'})
@@ -139,19 +152,12 @@
 
             groups = []
             for ife_id, chain_set in grouped:
-<<<<<<< HEAD
-
-=======
->>>>>>> 4906c0c8
                 # chains = list(chain_set)        # old code essentially was just this
                 # chain_set might not have the chains in the same order as in the ife id!
                 # especially a problem when a chain is completely missing for some strange reason
 
-<<<<<<< HEAD
-=======
                 self.logger.info("Processing ife %s" % ife_id)
 
->>>>>>> 4906c0c8
                 chain_name_to_chain = {}
                 for chain in chain_set:
                     # self.logger.info("chain info: %s" % str(chain))
@@ -176,10 +182,7 @@
                     self.logger.warn("No chains found for %s with chain_set %s" % (ife_id,str(list(chain_set))))
                     return []
 
-<<<<<<< HEAD
-
-=======
->>>>>>> 4906c0c8
+                # use just the first chain for the data here, that's what [0] does
                 groups.append({
                     'id':  ife_id,
                     'pdb': chains[0]['pdb'],
@@ -195,14 +198,9 @@
 
         if not groups:
             raise core.InvalidState("No stored ifes for %s" % pdb)
-<<<<<<< HEAD
-
-        self.logger.info("Found %i ifes for %s" % (len(groups), pdb))
-=======
 
         self.logger.info("Found %i ifes for %s, namely %s" % (len(groups), pdb, ",".join([i['id'] for i in groups])))
 
->>>>>>> 4906c0c8
         return groups
 
     def discrepancies(self, groups):
@@ -362,7 +360,6 @@
             return False
 
         if db_id1 not in all_discrepancy:
-<<<<<<< HEAD
             self.logger.warning("No computed discrepancy for %s, %s" % (group1['id'],group2['id']))
             return True
 
@@ -370,18 +367,6 @@
         if db_id2 not in discrepancy:
             self.logger.debug("Splitting %s %s: No discrepancy between them" %
                               (group1['id'], group2['id']))
-=======
-            self.logger.warning("No computed discrepancy for %s, %s"%(group1['id'],group2['id']))
-            self.logger.info("No computed discrepancy for %s, %s"%(group1['id'],group2['id']))
-            return False
-            # return True
-
-        discrepancy = all_discrepancy[db_id1]
-        if db_id2 not in discrepancy:
-            self.logger.debug("Splitting %s %s: No discrepancy between them",
-                              group1['id'], group2['id'])
-            self.logger.info("Splitting %s %s: No discrepancy between them"%(group1['id'], group2['id']))
->>>>>>> 4906c0c8
             return False
 
 
@@ -394,22 +379,11 @@
         # ######################ending change#############################################
 
         if discrepancy[db_id2] > NR_DISCREPANCY_CUTOFF or discrepancy[db_id2] < 0:
-<<<<<<< HEAD
             self.logger.debug("Splitting %s %s: Too large discrepancy %f" %
                               (group1['id'], group2['id'], discrepancy[db_id2]))
             return False
 
         self.logger.debug("Good discrepancy %s %s" % (group1['id'], group2['id']))
-=======
-            self.logger.debug("Splitting %s %s: Too large discrepancy %f",
-                              group1['id'], group2['id'], discrepancy[db_id2])
-            self.logger.info("Splitting %s %s: Too large discrepancy %f",
-                              group1['id'], group2['id'], discrepancy[db_id2])
-            return False
-
-        self.logger.debug("Good discrepancy %s %s, discrepancy values: (%s, %s)"%(group1['id'], group2['id'], discrepancy.get(db_id1, 'NULL'), discrepancy.get(db_id2, 'NULL')))
-        # self.logger.info("Good discrepancy %s %s, discrepancy values: (%s, %s)"%(group1['id'], group2['id'], discrepancy.get(db_id1, 'NULL'), discrepancy.get(db_id2, 'NULL')))
->>>>>>> 4906c0c8
         return True
 
     def is_hard_coded_join(self, group1, group2):
@@ -466,13 +440,8 @@
         pairs = it.ifilter(lambda (a, b): b not in connections[a], pairs)           ## who will give us the flag about the connections???
         pairs = list(pairs)
         for pair in pairs:
-<<<<<<< HEAD
             self.logger.debug("Pair %s, %s not connected" % (pair[0], pair[1]))
         self.logger.debug("%i pairs are not connected" % (len(pairs)))
-=======
-            self.logger.debug("Pair %s, %s not connected", *pair)
-        self.logger.debug("%i pairs are not connected", len(pairs))             ## nothing to return???
->>>>>>> 4906c0c8
 
     def split_by_species(self, group):
         """Split a group by species. This will put all members with the same
@@ -558,16 +527,12 @@
         # greatly (I think to ~30 min). For some reason this produces the
         # incorrect results though. This is likely been due to bugs that have
         # been fixed now.
-<<<<<<< HEAD
 
         # Set up iterables to go over every pair of chains.
         # This code runs slowly, partly because there are so many pairs to consider
         # It seems to consider every single pair, rather than being smart about
         # only considering pairs that have alignments between them.
         equiv = ft.partial(self.are_equivalent, alignments, discrepancies)
-=======
-        equiv = ft.partial(self.are_equivalent, alignments, discrepancies)  ## I am very confused here. we do not have group1 and group2 as assignment vairables here.
->>>>>>> 4906c0c8
         pairs = it.combinations(chains, 2)
         return it.ifilter(lambda p: equiv(*p), pairs)                       ## I see. the pairs varibale will provide the group1 and group2. What is the valid pairs here?
 
@@ -584,7 +549,6 @@
         for chain in chains:
             graph[chain['id']].add(chain['id'])                 ## also ife ids
 
-<<<<<<< HEAD
         # next line is fast because it simply sets up an iterable
         all_pairs = self.pairs(chains, alignments, discrepancies)
 
@@ -592,9 +556,6 @@
 
         # this loop takes maybe 12 minutes
         for chain1, chain2 in all_pairs:
-=======
-        for chain1, chain2 in self.pairs(chains, alignments, discrepancies): ## I do not fully understand the pairs function but it will return valid pairs
->>>>>>> 4906c0c8
             self.logger.debug("Equivalent: %s %s", chain1['id'], chain2['id'])
             graph[chain1['id']].add(chain2['id'])
             graph[chain2['id']].add(chain1['id'])
@@ -663,29 +624,19 @@
         self.logger.info("nr_timing Will group %i pdbs", len(pdbs))
         ifes = self.all_ifes(pdbs)
         self.logger.info("Found %i ifes to cluster", len(ifes))
-<<<<<<< HEAD
-        self.logger.info("retrieving alignments to cluster")
-
-        alignments = self.alignments(ifes)
-        self.logger.info("retrieving discrepancies to cluster")
-=======
         self.logger.info("nr_timing retrieving alignments to cluster")
         print("retrieving alignments to cluster")
 
         alignments = self.alignments(ifes)
         self.logger.info("nr_timing retrieving discrepancies to cluster")
         print("retrieving discrepancies to cluster")
->>>>>>> 4906c0c8
         discrepancy = self.discrepancies(ifes)
 
         grouped = set()
         groups = []
-<<<<<<< HEAD
         self.logger.info("forming groups")
-=======
         self.logger.info("nr_timing forming groups")
-        print("forming groups")
->>>>>>> 4906c0c8
+        # print("forming groups")
         for group in self.group(ifes, alignments, discrepancy):
             members = []
             sorted_group = sorted(group, key=ranking_key)

--- conflicted
+++ resolved
@@ -61,20 +61,12 @@
                               mapping[units])
             return mapping[units]
 
-<<<<<<< HEAD
-    def data(self, entry, **kwargs):
-        pdb_id, loop_type = entry
-        (loops, l) = self.extract_loops(pdb_id, loop_type)
-        # self.save_mat_files(loops)
-        return self.loop_objects(loops, l, pdb_id, loop_type)
-=======
         # format examples: IL_1S72_001, IL_4V4Q_001000
         str_number = self._next_loop_number_string(len(mapping))
         loop_id = '_'.join([loop_type, pdb_id, str_number])
         self.logger.info('Created new loop id %s, for nucleotides %s',
                          loop_id, units)
         return loop_id
->>>>>>> 17914882
 
     def _extract_loops(self, pdb_id, loop_type, mapping):
         """
@@ -100,12 +92,6 @@
         self.logger.info('Found %i loops', count)
 
         data = []
-<<<<<<< HEAD
-        for i in xrange(l):
-            loop_id = self._get_loop_id(loops[i].AllLoops_table.full_id,
-                                        pdb_id, loop_type)
-            loops[i].Filename = loop_id
-=======
         for index in xrange(count):
             loop = loops[index].AllLoops_table
             loop_id = self._get_loop_id(loop.loop_name, pdb_id, loop_type,
@@ -113,27 +99,10 @@
             mapping[loop.full_id] = loop_id
             loops[index].Filename = str(loop_id)
 
->>>>>>> 17914882
             data.append(LoopsAll(
                 id=loop_id,
                 type=loop_type,
                 pdb=pdb_id,
-<<<<<<< HEAD
-                sequential_id=loop_id[-3:],
-                length=int(loops[i].NumNT[0][0]),
-                seq=loops[i].AllLoops_table.seq,
-                r_seq=loops[i].AllLoops_table.r_seq,
-                nwc_seq=loops[i].AllLoops_table.nwc,
-                r_nwc_seq=loops[i].AllLoops_table.r_nwc,
-                nt_ids=loops[i].AllLoops_table.full_id,
-                loop_name=loops[i].AllLoops_table.loop_name))
-        return data
-
-    def save_mat_files(self, loops):
-        """Pass the Loops structure array back to matlab so that it can
-        save the .mat files in the specified location.
-        """
-=======
                 sequential_id=loop_id.split("_")[-1],
                 length=int(loops[index].NumNT[0][0]),
                 seq=loop.seq,
@@ -152,7 +121,6 @@
             raise core.MatlabFailed("Could not save all loop mat files")
 
         self.logger.info("Saved %s_%s loop mat files", loop_type, pdb_id)
->>>>>>> 17914882
 
         return data
 

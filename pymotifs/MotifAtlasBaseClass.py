--- conflicted
+++ resolved
@@ -100,24 +100,11 @@
             keys = ['environment']
             for k in keys:
                 self.config[section][k] = config.get(section, k)
-<<<<<<< HEAD
             """email settings"""
             section = 'email'
             keys = ['from', 'to', 'login', 'password', 'subject']
             for k in keys:
-            for k in keys: self.config[section][k] = config.get(section,k)
-            """email settings"""
-            section = 'email'
-            keys = ['from','to','login','password','subject', 'host']
-            for k in keys: self.config[section][k] = config.get(section,k)
-            self.config[section]['login'] = config.getboolean(section, 'login')
-=======
-            """email settings"""
-            section = 'email'
-            keys = ['from', 'to', 'login', 'password', 'subject']
-            for k in keys:
-                self.config[section][k] = config.get(section, k)
->>>>>>> 8053e40d
+                self.config[section][k] = config.get(section, k)
             """recalculation settings"""
             section = 'recalculate'
             keys = ['coordinates', 'distances', 'interactions', 'IL', 'HL',

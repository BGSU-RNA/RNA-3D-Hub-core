--- conflicted
+++ resolved
@@ -164,10 +164,6 @@
             pdbs_set = set(pdbs)
             with self.session() as session:
                 EM = mod.ExpSeqUnitMapping
-<<<<<<< HEAD
-                query = session.query(EM.unit_id,EM.exp_seq_position_id).select_from(EM)                        ## why select_from
-
-=======
                 # query = session.query(EM.unit_id,EM.exp_seq_position_id).select_from(EM)
                 query = session.query(EM.unit_id,EM.exp_seq_position_id).\
                     join(mod.UnitInfo, mod.UnitInfo.unit_id == EM.unit_id).\
@@ -176,7 +172,6 @@
                 for r in query:
                     count += 1
                 self.logger.info('Got %d unit to position mappings' % count)
->>>>>>> 02cc53c6
                 unit_to_position = {}      # will be a dictionary of dictionaries
                 count = 0
                 for r in query:
@@ -192,7 +187,7 @@
                             unit_to_position[key][r.unit_id] = r.exp_seq_position_id
                             count += 1
                 self.logger.info('Got %d unit to position mappings' % count)
-                pickle.dump(unit_to_position, open("unit_to_position.pickle", "wb" ), 2)                        ## store the object unit_to_position in the unit_to_position.pickle file. "wb" means write-binary. Not sure why we have the number "2" here. 
+                pickle.dump(unit_to_position, open("unit_to_position.pickle", "wb" ), 2)                        ## store the object unit_to_position in the unit_to_position.pickle file. "wb" means write-binary. Not sure why we have the number "2" here.
                 self.logger.info('Wrote pickle file unit_to_position.pickle')
 
             unit_to_position = {}     # hopefully clear this from memory
@@ -243,7 +238,7 @@
         # grouper is part of the nr stage, so it appears that way in the log file
         self.logger.info("Grouping PDB ids by sequence and species")
         grouper = Grouper(self.config, self.session)
-        grouper.use_discrepancy = False                                                                                      ## change the use_discrepancy to False. 
+        grouper.use_discrepancy = False                                                                                      ## change the use_discrepancy to False.
         grouper.must_enforce_single_species = True
         groups = grouper(pdbs)                                                                                               ## Grouped PDB ids by sequence and species. How this class works
         if not groups:
@@ -262,28 +257,13 @@
         groups_of_chain_ids = []
 
         for group in groups:
-            chains = it.ifilter(disc.valid_chain, group['members'])                                                           ## 
+            chains = it.ifilter(disc.valid_chain, group['members'])                                                           ##
             chains = it.ifilter(has_rotations, chains)
             chains = it.ifilter(has_centers, chains)
             chains = it.imap(op.itemgetter('db_id'), chains)
-<<<<<<< HEAD
-
-            # helps to freeze this list, only refer to chains once
-            chain_list = sorted(list(chains))
-
-            # on rnatest, chain 22200 was in a group twice, don't know why.  Also 6811, 2654, 27150, 62623, 62624, 62618, 62619, 6778.
-            if len(list(set(chain_list))) < len(chain_list):
-                self.logger.info('Duplicate chain in this group:')
-                self.logger.info(chain_list)
-
-            chain_list = sorted(list(set(chain_list)))
-
-            # convert chains from iterator to list of unique chain ids and append to list
-=======
             # convert chains from iterator to list of chain ids and append to list
             # use a set to not repeat any chain ids, was a problem with 2M4Q|1|1
             chain_list = sorted(set(chains))
->>>>>>> 02cc53c6
             if len(chain_list) > 1:
                 groups_of_chain_ids.append(chain_list)
 
@@ -832,33 +812,10 @@
         c2 = []
         r1 = []
         r2 = []
-<<<<<<< HEAD
-
-        # for quality control, track which nts have been seen already
-        # On rnatest, we had one chain getting compared to itself, so track unit1 and unit2 separately
-=======
->>>>>>> 02cc53c6
         seen1 = set()
         seen2 = set()
 
         for (unit1,unit2) in unit_pairs:
-<<<<<<< HEAD
-            if unit1 in seen1:
-                self.logger.info(unit_pairs)
-                raise core.InvalidState("gather_matching_centers_rotations: Got duplicate unit1 %s" % unit1)
-            seen1.add(unit1)
-
-            if unit2 in seen2:
-                self.logger.info(unit_pairs)
-                raise core.InvalidState("gather_matching_centers_rotations: Got duplicate unit2 %s" % unit2)
-            seen2.add(unit2)
-
-            if allunitdictionary.get(unit1) is not None and allunitdictionary.get(unit2) is not None:
-                c1.append(allunitdictionary[unit1][0])
-                c2.append(allunitdictionary[unit2][0])
-                r1.append(allunitdictionary[unit1][1])
-                r2.append(allunitdictionary[unit2][1])
-=======
 
             if unit1 in seen1:
                 #raise core.InvalidState("gather_matching_centers_rotations: Got duplicate unit1 %s" % unit1)
@@ -878,7 +835,6 @@
                     c2.append(allunitdictionary[unit2][0])
                     r1.append(allunitdictionary[unit1][1])
                     r2.append(allunitdictionary[unit2][1])
->>>>>>> 02cc53c6
 
         return np.array(c1), np.array(c2), np.array(r1), np.array(r2)
 

--- conflicted
+++ resolved
@@ -65,14 +65,6 @@
         polytypes = ["DNA"]
         resultIDs = []
 
-<<<<<<< HEAD
-        url = "https://search.rcsb.org/rcsbsearch/v2/query?json=%7B%22query%22%3A%7B%22type%22%3A%22group%22%2C%22logical_operator%22%3A%22and%22%2C%22nodes%22%3A%5B%7B%22type%22%3A%22terminal%22%2C%22service%22%3A%22text%22%2C%22parameters%22%3A%7B%22attribute%22%3A%22entity_poly.rcsb_entity_polymer_type%22%2C%22operator%22%3A%22exact_match%22%2C%22value%22%3A%22RNA%22%7D%7D%2C%7B%22type%22%3A%22terminal%22%2C%22service%22%3A%22text%22%2C%22parameters%22%3A%7B%22operator%22%3A%22greater_or_equal%22%2C%22value%22%3A%22earliest-dateT00%3A00%3A00Z%22%2C%22attribute%22%3A%22rcsb_accession_info.initial_release_date%22%7D%7D%2C%7B%22type%22%3A%22terminal%22%2C%22service%22%3A%22text%22%2C%22parameters%22%3A%7B%22operator%22%3A%22less_or_equal%22%2C%22value%22%3A%22latest-dateT00%3A00%3A00Z%22%2C%22attribute%22%3A%22rcsb_accession_info.initial_release_date%22%7D%7D%5D%7D%2C%22request_options%22%3A%7B%22paginate%22%3A%7B%22start%22%3A0%2C%22rows%22%3A200000%7D%7D%2C%22return_type%22%3A%22entry%22%7D"
-        url = url.replace("earliest-date",earliest_date)
-        url = url.replace("latest-date",latest_date)
-
-        # print("Trying url %s" % url)
-
-=======
         # converted to regular text, we can try this sometime
         # url = "http://search.rcsb.org/rcsbsearch/v1/query?json={"query":{"type":"group","logical_operator":"and","nodes":[{"type":"terminal","service":"text","parameters":{"attribute":"entity_poly.rcsb_entity_polymer_type","operator":"exact_match","value":"RNA"}},{"type":"terminal","service":"text","parameters":{"operator":"greater_or_equal","value":"1000-01-01T00:00:00Z","attribute":"rcsb_accession_info.initial_release_date"}},{"type":"terminal","service":"text","parameters":{"operator":"less_or_equal","value":"2022-07-20T00:00:00Z","attribute":"rcsb_accession_info.initial_release_date"}}]},"request_options":{"pager":{"start":0,"rows":200000}},"return_type":"entry"}"
 
@@ -85,7 +77,6 @@
 
         print("Trying url %s" % url)
         logger.info("Trying url %s" % url)
->>>>>>> 02cc53c6
 
         try:
             for polytype in polytypes:
@@ -99,13 +90,10 @@
                 for item in jsonR["result_set"]:
                     resultIDs.append(item["identifier"])
         except Exception as err:
-<<<<<<< HEAD
-=======
             print('Looping over polytopes')
             for key in jsonR.keys():
                 print(key,jsonR[key])
 
->>>>>>> 02cc53c6
             logger.exception(err)
             raise GetAllRnaPdbsError("Failed getting all PDBs")
 

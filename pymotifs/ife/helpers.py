from collections import defaultdict
import itertools as it
import functools as ft
import operator as op

from pymotifs import core
from pymotifs import utils as ut
from pymotifs import models as mod
from pymotifs.constants import IFE_SEPARATOR
from pymotifs.constants import STRUCTURED_BP_COUNT
from pymotifs.utils import structures as st
from pymotifs.utils.sorting import total_ordering


class IfeLoader(core.Base):

    def best_model(self, pdb, sym_op):
        """
        Determine what model to use for ifes. We will use the model with the
        most basepairs. It tiebreaks on model number, lower is better.

        :pdb: The pdb id to use.
        :sym_op: The symmetry operator to use.
        :returns: The model number to use.
        """

        with self.session() as session:
            query = session.query(mod.UnitInfo.model).\
                filter_by(pdb_id=pdb).\
                distinct()
            models = [result.model for result in query]
            if not models:
                raise core.InvalidState("No models found for %s" % pdb)
            if len(models) == 1:
                return models[0]

        helper = st.BasePairQueries(self.session)
        count = ft.partial(helper.representative, pdb, None, count=True,
                           sym_op=sym_op)
        models = [(count(model=model), -1 * model) for model in models]
        return -1 * max(models)[1]

    def sym_op(self, pdb):
        """
        Pick a symmetry operator to work with. It doesn't really matter
        which one we use since they all have the same interactions by
        definition. So we just get all distinct and take the first.
        That is good enough.

        :param str pdb: The pdb id to use.
        :returns: The name of the symmetry operator.
        """

        with self.session() as session:
            return session.query(mod.UnitInfo.sym_op).\
                filter_by(pdb_id=pdb).\
                distinct().\
                limit(1).\
                one().\
                sym_op

    def load(self, pdb, chain, model=1, sym_op='1_555'):
        """
        This loads all information about a chain into a dictionary.
        This will load generic information about a chain, such as resolved, length,
        database id, the source and information about basepairing. The
        basepairing information is loaded from `bps`.

        :pdb: The pdb to search.
        :chain: The chain to search.
        :returns: A dictionary with
        """

        with self.session() as session:
            query = session.query(
                mod.ChainInfo.chain_id.label('db_id'),
                mod.ChainInfo.chain_name.label('chain'),
                mod.ChainInfo.pdb_id.label('pdb'),
                mod.ChainInfo.chain_length.label('full_length'),
            ).filter_by(chain_name=chain, pdb_id=pdb)

            data = ut.result2dict(query.one())
            data['model'] = model

        # with self.session() as session:
        #     query = session.query(mod.UnitInfo.sym_op,
        #                           func.count(1).label('count'),
        #                           ).\
        #         filter_by(pdb_id=data['pdb']).\
        #         filter_by(chain=data['chain']).\
        #         filter_by(model=model).\
        #         group_by(mod.UnitInfo.sym_op).\
        #         limit(1)
        #     result = query.first()
        #     data['length'] = 0
        #     if result:
        #         data['length'] = result.count
        # data['length'] will also calculate water units, this query works for rna structures
        # even if the rna has water units.
        # however, it is not work for dna structures for some unknown reason.
        # thus, ekko directly make it equal to the 'full_length'.
<<<<<<< HEAD
        # Dr. Zirbel believes we should used the full_length insteal of making different lengths for hybrid chains
=======
        # Dr. Zirbel believes we should used the full_length instead of making different lengths for hybrid chains
>>>>>>> 127f0e98
        data['length'] = data['full_length']

        helper = st.BasePairQueries(self.session)
        rep = helper.representative
        data['internal'] = rep(data['pdb'], data['chain'], count=True,
                               family='cWW', sym_op=sym_op)
        data['bps'] = rep(data['pdb'], data['chain'], count=True,
                          model=model, sym_op=sym_op)

        return IfeChain(**data)

    def cross_chain_interactions(self, ifes, sym_op='1_555'):
        """
        Create a dictionary of the interactions between the listed chains.
        This will get only the counts.

        :chains: A list of chain dictionaries.
        :returns: A dictionary of like { 'A': { 'B': 10 }, 'B': { 'A': 10 } }.
        """

        if not ifes:
            raise core.InvalidState("No ifes to get interactions between")

        pdb = ifes[0].pdb
        helper = st.BasePairQueries(self.session)
        interactions = defaultdict(dict)
        pairs = it.product((ife.chain for ife in ifes), repeat=2)
        counter = ft.partial(helper.cross_chain, pdb, count=True, family='cWW',
                             sym_op=sym_op)
        for name1, name2 in pairs:
            count = counter(name1, name2)
            if name1 == name2:
                count = 0
            interactions[name1][name2] = count

        return dict(interactions)


    def __call__(self, pdb):
        helper = st.Structure(self.session.maker)
        names = helper.na_chains(pdb)
        sym_op = self.sym_op(pdb)
        model = self.best_model(pdb, sym_op)
        load = ft.partial(self.load, pdb, model=model, sym_op=sym_op)
        ifes = [load(name) for name in names]
        return ifes, self.cross_chain_interactions(ifes, sym_op=sym_op)


@total_ordering
class IfeChain(object):
    def __init__(self, pdb=None, chain=None, internal=None, length=None,
                 full_length=None, db_id=None, bps=None, model=None):
        self.pdb = pdb
        self.chain = chain
        self.db_id = db_id
        self.internal = internal
        self.bps = bps
        self.length = length
        self.full_length = full_length
        self.model = model

    @property
    def id(self):
        return '%s|%s|%s' % (self.pdb, self.model, self.chain)

    @property
    def is_structured(self):
        return self.internal >= STRUCTURED_BP_COUNT

    @property
    def completeness(self):
        if not self.full_length or not self.length:
            return None
        return self.length / self.full_length

    @property
    def bp_nt(self):
        return float(self.bps) / float(self.length)

    def __comp_attrs__(self):
        return op.attrgetter('bps', 'internal', 'length', 'full_length')

    def __ne__(self, other):
        return not self == other

    def __lt__(self, other):
        # this is how chains are sorted to decide which is listed first in the IFE
        if other is None:
            return False
        fn = self.__comp_attrs__()
        if fn(self) < fn(other):
            return True
        if fn(self) == fn(other):
            return self.chain > other.chain
        return False

    def __eq__(self, other):
        fn = self.__comp_attrs__()
        return other and fn(self) == fn(other) and self.chain == other.chain

    def __hash__(self):
        return hash(self.id)

    def __repr__(self):
        # this is the to-string method for IfeChain
        return '<IfeChain: %r (%r)>' % (self.id, self.internal)


@total_ordering
class IfeGroup(object):
    def __init__(self, *chains):
        self.is_structured = False
        self._chains = set()
        self.integral = None        # starts off with no integral chain
        for chain in chains:
            self.add(chain)

    # @property
    def group_id(self):
        # as a property, you call it with group.id and not group.id()
        # but then python 3 kept using the getattr method instead of this method
        # group id is where the ife id is stored
        # before 2024-06-20, the group in the "rest" case did not list all chains
        if self.is_structured:
            # originally a group is not structured
            # when you add a structured chain, it becomes structured
            # but then the list of chains is only the structured chains!
            # tRNA-mRNA is one use case; tRNA is structured, mRNA is not, don't make an IFE
            # however, 2OEU is a different case, A is structured, B is not, but make an IFE
            chains = self.chains(structured=True)
        else:
            chains = self.chains()

        # new code to cover the structured-structured case, the un-un case,
        # and some new structured-unstructured cases but not tRNA-mRNA
        all_chains = self.chains()
        if len(all_chains) == len(chains):
            # all chains are structured, or all are unstructured, or just one chain
            return IFE_SEPARATOR.join(c.id for c in chains)
        else:
            ife_id = IFE_SEPARATOR.join(c.id for c in all_chains)
            # pdb_id = ife_id.split('|')[0]
            # # cannot use self.logger.info here, using print instead
            # print("#### struct+unstruct new ife %s http://rna.bgsu.edu/rna3dhub/pdb/%s/2d" % (ife_id,pdb_id))

            # temporarily make code to remove old chains as being IFEs of their own
            # for c in all_chains:
            #     print("UPDATE ife_info SET new_style = 0 WHERE ife_id = '%s';" % (c.id))

            return ife_id

    def chains(self, structured=None):
        # return the chains ordered by the __lt__ method
        fn = lambda c: True
        if structured is not None:
            fn = lambda c: c.is_structured == structured

        chains = filter(fn, self._chains)
        return sorted(chains, reverse=True)

    def add(self, chain):

        # print("A self.integral is    %s" % (self.integral))

        self._chains.add(chain)

<<<<<<< HEAD
        # self.integral = max(self.integral, chain)
        # previous line was confusing, replacing it with following 2024-07-27 CLZ
        if not self.integral:
            # print("New    integral chain %s" % (chain))
            self.integral = chain
        elif self.integral < chain:  # use the __lt__ method IFEChain
            # print("Better integral chain %s" % (chain))
            self.integral = chain

        # print("B self.integral is    %s" % (self.integral))
=======
        # print("A self.integral is %s" % (self.integral))

        self.integral = max(self.integral, chain)

        # print("B self.integral is %s" % (self.integral))
>>>>>>> 127f0e98

        if chain.is_structured:
            self.is_structured = True

    def merge(self, group):
        """
        Merge IFEgroup group into the current IFEgroup
        """
        for chain in group.chains():
            self.add(chain)

    def __getattr__(self, key):
        if key in set(['pdb', 'internal', 'full_length', 'length',
                       'completeness', 'bps', 'model']):
            if self.integral:
                # it seems that self.integral identifies "the" integral chain
                return getattr(self.integral, key)
            return None

        # print('ife.helpers is being asked for key %s that is not in the list' % (key))
        # print('That is a sign that some code is asking for the wrong thing')
        raise AttributeError(key)

    def __len__(self):
        return len(self._chains)

    # the following comparison methods don't make sense to me because they use
    # a field that is not part of IFEgroup
    # Let's try commenting them out and see what goes wrong.

    def __ne__(self, other):
        return not other or self.group_id() != other.group_id()

    def __eq__(self, other):
        return other and self.group_id() == other.group_id()

    def __lt__(self, other):
        return other and self.group_id() < other.group_id()

    def __hash__(self):
        return hash(self.group_id())

    def __repr__(self):
        # to-string method, but using self.id does not seem to work in Python 3
        return '<IfeGroup: %s (integral %r)>' % (self.group_id(), self.integral)<|MERGE_RESOLUTION|>--- conflicted
+++ resolved
@@ -99,11 +99,7 @@
         # even if the rna has water units.
         # however, it is not work for dna structures for some unknown reason.
         # thus, ekko directly make it equal to the 'full_length'.
-<<<<<<< HEAD
-        # Dr. Zirbel believes we should used the full_length insteal of making different lengths for hybrid chains
-=======
         # Dr. Zirbel believes we should used the full_length instead of making different lengths for hybrid chains
->>>>>>> 127f0e98
         data['length'] = data['full_length']
 
         helper = st.BasePairQueries(self.session)
@@ -270,7 +266,6 @@
 
         self._chains.add(chain)
 
-<<<<<<< HEAD
         # self.integral = max(self.integral, chain)
         # previous line was confusing, replacing it with following 2024-07-27 CLZ
         if not self.integral:
@@ -281,13 +276,6 @@
             self.integral = chain
 
         # print("B self.integral is    %s" % (self.integral))
-=======
-        # print("A self.integral is %s" % (self.integral))
-
-        self.integral = max(self.integral, chain)
-
-        # print("B self.integral is %s" % (self.integral))
->>>>>>> 127f0e98
 
         if chain.is_structured:
             self.is_structured = True

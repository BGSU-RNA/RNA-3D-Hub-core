"""
Import all pairwise interactions.

Runs Matlab fr3d on the given files to determine all interactions and then imports
them into the database.
"""

import re
import os
import csv
import operator as op
import collections as coll

from pymotifs import core
from pymotifs.utils import matlab
from pymotifs import models as mod

from pymotifs.mat_files import Loader as MatLoader
from pymotifs.units.info import Loader as UnitLoader
from pymotifs.pdbs.info import Loader as PdbLoader
from pymotifs.export.cifatom import Exporter as CifAtom

IGNORE = set(['perp', 'nbif', 'bif', 'rib', 'nRib', 'rIB'])


class Loader(core.SimpleLoader):
    """A loader to generate and import the interaction annotations for
    structures.
    """

    allow_no_data = True

    dependencies = set([MatLoader, UnitLoader, PdbLoader, CifAtom])
    @property
    def table(self):
        return mod.UnitPairsInteractions

    def query(self, session, pdb):
        """Create a query to access interaction data for the given pdb.

        :session: The database session to use.
        :pdb: The pdb id
        :returns: A query to get interaction data.
        """
        ## stopped using the query function to check if we have reords for this table.
        ## we added to_process function to do the same job.
        # return 0
<<<<<<< HEAD
        return session.query(mod.UnitPairsInteractions).filter_by(pdb_id=pdb)
=======
        # filter by program='matlab' because that is what this program is about
        return session.query(mod.UnitPairsInteractions).filter_by(pdb_id=pdb,program='matlab')
>>>>>>> 4906c0c8

    def to_process(self, pdbs, **kwargs):
        """
        Query to find pdb ids with 'placeholder' unit ids, which means that the
        structure was processed to find pairwise interactions, none were found,
        and now we can avoid checking again.
        """

        # find all unique pdb ids that have been processed and have a pairwise interaction or have a placeholder
        with self.session() as session:
<<<<<<< HEAD
            query = session.query(mod.UnitPairsInteractions.pdb_id).distinct()
=======
            query = session.query(mod.UnitPairsInteractions.pdb_id,mod.UnitPairsInteractions.unit_id_1).\
                filter(mod.UnitPairsInteractions.unit_id_1 == 'placeholder').\
                filter(mod.UnitPairsInteractions.program == 'matlab')
            if not query.count():
                raise core.Skip("Skipping interactions.pairwise, no new interactions")
>>>>>>> 4906c0c8

        d = set()
        for result in query:
            d.add(result.pdb_id)

        needed = sorted(list(set(pdbs)-d))

        if len(needed) == 0:
            raise core.Skip("All pdbs have been processed for pairwise interactions")

        # remove the pdb ids just found from the list of those that need to be processed
        return needed

    def interaction_type(self, family):
        """Determine the interaction type of the given interaction. This will
        return the column name in the table this should be added to. If it
        matches nothing a warning is logged and None is returned.

        :family: The interaction annotation to get the family for.
        :returns: The type of the interaction.
        """

        if re.match(r'n?s[53]{2}$', family):
            return 'f_stacks'
        elif re.match(r'n?\dBR$', family):
            return 'f_brbs'
        elif re.match(r'^n?\dBPh$', family):
            return 'f_bphs'
        elif re.match(r'^n?[ct][WHS]{2}$', family) or family == 'wat':
            return 'f_lwbp'
        elif family in IGNORE:
            return None

        self.logger.warning("Unknown interaction: %s", family)
        return None

    def parse(self, filename, pdb):
        """Reads the csv file, imports all interactions, deletes the file when
        done to avoid stale data and free up disk space

        :filename: The input filename.
        :pdb: The pdb id.
        :returns: A list of Interaction objects.
        """

        data = coll.defaultdict(dict)
        with open(filename, 'rb') as raw:
            reader = csv.reader(raw, delimiter=',', quotechar='"')
            for index, row in enumerate(reader):
                if not row[0] or not row[1]:
                    msg = "Line %s did not include both units"
                    raise core.InvalidState(msg % index)
                interaction = data[(row[0], row[1])]
                interaction['unit_id_1'] = row[0]
                interaction['unit_id_2'] = row[1]
                interaction['f_crossing'] = int(row[3])
                interaction['pdb_id'] = pdb
<<<<<<< HEAD
                # added 2024-07-19 to distinguish old matlab annotations from new python ones
=======
>>>>>>> 4906c0c8
                interaction['program'] = 'matlab'

                family = row[2].strip()
                inter_type = self.interaction_type(family)
                if inter_type:
                    interaction[inter_type] = family

        key = op.itemgetter('unit_id_1', 'unit_id_2')
        return sorted(data.values(), key=key)

    def data(self, pdb, **kwargs):
        """Compute the interaction annotations for a pdb file.

        :pdb: The pdb id to process.
        :kwargs: Keyword arguments.
        :returns: The interaction annotations.
        """
        mlab = matlab.Matlab(str(self.config['locations']['fr3d_root']))

        self.logger.info('Running matlab on %s', pdb)
        ifn, status, err_msg = mlab.loadInteractions(pdb, nout=3)
        status = status[0][0]
        if status == 0:
            data = self.parse(ifn, pdb)
            os.remove(ifn)
            if len(data) == 0:
                data = {}
                data['pdb_id'] = pdb
                data['unit_id_1'] = 'placeholder'
                data['unit_id_2'] = 'placeholder'
                self.logger.info('PDB file %s has no interactions, save a placeholder' % pdb)
                return [data]
            return data
        elif status == 2:
            data = {}
            data['pdb_id'] = pdb                          # key is column name, value goes in the column
            data['unit_id_1'] = 'placeholder'
            data['unit_id_2'] = 'placeholder'
            self.logger.info('PDB file %s has no nucleotides, save a placeholder' % pdb)
            return [data]
        raise core.InvalidState('Matlab error code %i when analyzing %s' % (status, pdb))<|MERGE_RESOLUTION|>--- conflicted
+++ resolved
@@ -45,12 +45,8 @@
         ## stopped using the query function to check if we have reords for this table.
         ## we added to_process function to do the same job.
         # return 0
-<<<<<<< HEAD
-        return session.query(mod.UnitPairsInteractions).filter_by(pdb_id=pdb)
-=======
         # filter by program='matlab' because that is what this program is about
         return session.query(mod.UnitPairsInteractions).filter_by(pdb_id=pdb,program='matlab')
->>>>>>> 4906c0c8
 
     def to_process(self, pdbs, **kwargs):
         """
@@ -61,15 +57,10 @@
 
         # find all unique pdb ids that have been processed and have a pairwise interaction or have a placeholder
         with self.session() as session:
-<<<<<<< HEAD
-            query = session.query(mod.UnitPairsInteractions.pdb_id).distinct()
-=======
             query = session.query(mod.UnitPairsInteractions.pdb_id,mod.UnitPairsInteractions.unit_id_1).\
-                filter(mod.UnitPairsInteractions.unit_id_1 == 'placeholder').\
                 filter(mod.UnitPairsInteractions.program == 'matlab')
             if not query.count():
                 raise core.Skip("Skipping interactions.pairwise, no new interactions")
->>>>>>> 4906c0c8
 
         d = set()
         for result in query:
@@ -127,10 +118,7 @@
                 interaction['unit_id_2'] = row[1]
                 interaction['f_crossing'] = int(row[3])
                 interaction['pdb_id'] = pdb
-<<<<<<< HEAD
                 # added 2024-07-19 to distinguish old matlab annotations from new python ones
-=======
->>>>>>> 4906c0c8
                 interaction['program'] = 'matlab'
 
                 family = row[2].strip()

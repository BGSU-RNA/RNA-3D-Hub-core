# Numerous always-ignore extensions
*.cfg
*.diff
*.err
*.log
*.orig
*.preserve
*.pyc
*.rej
*.swo
*.swp
*.vi
*~

# OS or Editor folders
.DS_Store
.cache
.project
.settings
nbproject
thumbs.db

# Dreamweaver added files
_notes
dwsync.xml

# Folders to ignore
.hg
.idea
.svn
publish
<<<<<<< HEAD
DATA
=======
munge
>>>>>>> 7266ba15

# project specific
*.m~
.python-version
.agignore
todo.txt
.tasks
.envrc
.direnv/
munge/
report-files/

GTAGS
GPATH
GRTAGS
conf/*.json
data/
logs/
tags
.opengrok/
cache/
ss-diagrams/

docs/build/*
default.nix

# temporary files
pymotifs/export/pairFileParsing.py<|MERGE_RESOLUTION|>--- conflicted
+++ resolved
@@ -29,11 +29,7 @@
 .idea
 .svn
 publish
-<<<<<<< HEAD
-DATA
-=======
 munge
->>>>>>> 7266ba15
 
 # project specific
 *.m~

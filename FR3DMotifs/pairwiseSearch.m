--- conflicted
+++ resolved
@@ -50,17 +50,15 @@
     if ~exist('File2', 'var')
         [File2, file2] = getNameAndData(file2);
     end
-<<<<<<< HEAD
-=======
  
+    % preserved from master branch during merge commit
     % do not search some large loops because they cause Matlab to run out of memory
     % TODO: replace this temporary fix with a more general solution  
-    if strcmp(file1, 'IL_1NBS_003') || strcmp(file1, 'IL_1NBS_010') || strcmp(file2, 'IL_1NBS_003') || strcmp(file2, 'IL_1NBS_010')        
-	disc = Inf;
-	addToNoCandidatesFile(file2, P);
-	return;
-    end
->>>>>>> 6aadcc37
+    %if strcmp(file1, 'IL_1NBS_003') || strcmp(file1, 'IL_1NBS_010') || strcmp(file2, 'IL_1NBS_003') || strcmp(file2, 'IL_1NBS_010')        
+    %   disc = Inf;
+    %   addToNoCandidatesFile(file2, P);
+    %   return;
+    %end
 
     % don't analyze huge spurious loops
     if File1.NumNT > P.maxNtToSearch || File2.NumNT > P.maxNtToSearch
